import json
import re
from typing import Any, Dict, List

import requests


def load_jsonl(file_path: str) -> List[Dict[str, Any]]:
    """
    Reads a JSONL file where each line is a valid JSON object and returns a list of these objects.

    Args:
        file_path: Path to the JSONL file.

    Returns:
        A list of dictionaries, where each dictionary is a parsed JSON object from a line.
        Returns an empty list if the file is not found or if errors occur during parsing. Supports HTTP urls and local file paths.
    """
    data: List[Dict[str, Any]] = []
    if file_path.startswith("http://") or file_path.startswith("https://"):
        resp = requests.get(file_path, stream=True, timeout=30)
        resp.raise_for_status()
        for line_number, raw in enumerate(resp.iter_lines(decode_unicode=True), start=1):
            if raw is None:
                continue
            stripped = raw.strip()
            if not stripped:
                continue
            try:
                data.append(json.loads(stripped))
            except json.JSONDecodeError as e:
                print(f"Error parsing JSON line for URL {file_path} at line {line_number}")
                row_id_index = stripped.find("row_id")
                if row_id_index != -1:
                    row_id = re.search(r'"row_id": (.*),', stripped[row_id_index:])
<<<<<<< HEAD
                    raise ValueError(f"{e.msg} at line {line_number}: {stripped} ({row_id})")
=======
                    raise ValueError(f"{e.msg} at line {line_number}: {stripped} ({row_id})") from e
>>>>>>> b004c422
                raise e
    else:
        with open(file_path, "r", encoding="utf-8") as f:
            for line_number, line in enumerate(f, start=1):
                # Skip entirely blank or whitespace-only lines to be robust to trailing newlines
                stripped = line.strip()
                if not stripped:
                    continue
                try:
                    data.append(json.loads(stripped))
                except json.JSONDecodeError as e:
                    print(f"Error parsing JSON line for file {file_path} at line {line_number}")
                    # attempt to find "row_id" in the line by finding index of "row_id" and performing regex of `"row_id": (.*),`
                    row_id_index = line.find("row_id")
                    if row_id_index != -1:
                        row_id = re.search(r'"row_id": (.*),', line[row_id_index:])
<<<<<<< HEAD
                        raise ValueError(f"{e.msg} at line {line_number}: {line} ({row_id})")
=======
                        raise ValueError(f"{e.msg} at line {line_number}: {line} ({row_id})") from e
>>>>>>> b004c422
                    raise e
    return data<|MERGE_RESOLUTION|>--- conflicted
+++ resolved
@@ -33,11 +33,7 @@
                 row_id_index = stripped.find("row_id")
                 if row_id_index != -1:
                     row_id = re.search(r'"row_id": (.*),', stripped[row_id_index:])
-<<<<<<< HEAD
                     raise ValueError(f"{e.msg} at line {line_number}: {stripped} ({row_id})")
-=======
-                    raise ValueError(f"{e.msg} at line {line_number}: {stripped} ({row_id})") from e
->>>>>>> b004c422
                 raise e
     else:
         with open(file_path, "r", encoding="utf-8") as f:
@@ -54,10 +50,6 @@
                     row_id_index = line.find("row_id")
                     if row_id_index != -1:
                         row_id = re.search(r'"row_id": (.*),', line[row_id_index:])
-<<<<<<< HEAD
                         raise ValueError(f"{e.msg} at line {line_number}: {line} ({row_id})")
-=======
-                        raise ValueError(f"{e.msg} at line {line_number}: {line} ({row_id})") from e
->>>>>>> b004c422
                     raise e
     return data