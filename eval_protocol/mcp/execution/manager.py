--- conflicted
+++ resolved
@@ -136,75 +136,21 @@
                 )
 
                 if trajectory.terminated:
-                    if trajectory.termination_reason in {
-                        TerminationReason.CONTROL_PLANE_SIGNAL,
-                        TerminationReason.USER_STOP,
-                    }:
-                        evaluation_row.rollout_status.status = "finished"
-                    elif trajectory.termination_reason in {TerminationReason.MAX_STEPS, TerminationReason.INTERRUPTED}:
-                        evaluation_row.rollout_status.status = "stopped"
-                        evaluation_row.rollout_status.error_message = trajectory.control_plane_summary.get(
-                            "termination_reason", trajectory.termination_reason
-                        )
-                    else:
+                    if trajectory.termination_reason == TerminationReason.ERROR:
                         evaluation_row.rollout_status.status = "error"
                         evaluation_row.rollout_status.error_message = trajectory.control_plane_summary.get(
                             "error_message", None
                         )
+                    else:
+                        evaluation_row.rollout_status.status = "finished"
+                        evaluation_row.rollout_status.termination_reason = trajectory.termination_reason
                 else:
                     evaluation_row.rollout_status.status = "running"
 
                 return evaluation_row
 
-<<<<<<< HEAD
         # Create all tasks
         tasks = [asyncio.create_task(_execute_with_semaphore(i)) for i in range(envs.n)]
-=======
-        # Convert trajectories to unified EvaluationRow format. If no evaluation_rows are provided, create empty ones for backwards compatibility.
-        if evaluation_rows is None:
-            evaluation_rows = [EvaluationRow(messages=[], input_metadata=InputMetadata()) for _ in trajectories]
-
-        for idx, trajectory in enumerate(trajectories):
-            # Handle multimodal content by extracting text from complex content structures
-            messages = []
-            for msg in trajectory.conversation_history:
-                # Create a copy to avoid modifying the original
-                msg_dict = dict(msg)
-
-                # Handle multimodal content (list of content blocks) by extracting text
-                if isinstance(msg_dict.get("content"), list):
-                    text_content = None
-                    for content_block in msg_dict["content"]:
-                        if isinstance(content_block, dict) and content_block.get("type") == "text":
-                            text_content = content_block.get("text")
-                            break
-                    msg_dict["content"] = text_content or ""
-
-                messages.append(Message.model_validate(msg_dict))
-
-            evaluation_rows[idx].messages = messages
-            # evaluation_rows[idx].input_metadata.row_id = envs.dataset_rows[idx].id
-            # evaluation_rows[idx].input_metadata.dataset_info = asdict(envs.dataset_rows[idx])
-            evaluation_rows[idx].tools = shared_tool_schema
-            evaluation_rows[idx].usage = CompletionUsage(**trajectory.usage)
-            evaluation_rows[idx].input_metadata.completion_params = CompletionParams(
-                model=policy.model_id,
-                temperature=getattr(policy, "temperature", None),
-                max_tokens=getattr(policy, "max_tokens", None),
-                max_tool_calls=getattr(policy, "max_tools_per_turn", None),
-            )
-            if trajectory.terminated:
-                if trajectory.termination_reason == TerminationReason.ERROR:
-                    evaluation_rows[idx].rollout_status.status = "error"
-                    evaluation_rows[idx].rollout_status.termination_reason = trajectory.control_plane_summary.get(
-                        "error_message", None
-                    )
-                else:
-                    evaluation_rows[idx].rollout_status.status = "finished"
-                    evaluation_rows[idx].rollout_status.termination_reason = trajectory.termination_reason
-            else:
-                evaluation_rows[idx].rollout_status.status = "running"
->>>>>>> 7317549e
 
         # Yield results as they complete (note that they're not necessarily in original order)
         try:
