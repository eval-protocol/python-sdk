--- conflicted
+++ resolved
@@ -55,6 +55,7 @@
 
 _GPQA_INPUT_MESSAGES = _load_gpqa_messages_from_csv()
 
+
 def _strip_gt_messages(msgs: List[Message]) -> List[Message]:
     return [m for m in msgs if not (m.role == "system" and (m.content or "").startswith("__GT__:"))]
 
@@ -67,7 +68,9 @@
         if gt_tokens:
             gt_val = gt_tokens[-1].split(":", 1)[1].strip()
             r.ground_truth = gt_val
-            r.messages = [m for m in r.messages if not (m.role == "system" and (m.content or "").startswith("__GT__:"))]
+            r.messages = [
+                m for m in r.messages if not (m.role == "system" and (m.content or "").startswith("__GT__:"))
+            ]
         processed.append(r)
     return await default_single_turn_rollout_processor(processed, config)
 
@@ -75,15 +78,10 @@
 @export_benchmark("gpqa")
 @evaluation_test(
     input_messages=_GPQA_INPUT_MESSAGES,
-<<<<<<< HEAD
     completion_params=[
         {"extra_body": {"reasoning_effort": "low"}, "model": "fireworks_ai/accounts/fireworks/models/gpt-oss-120b"}
     ],
-    rollout_processor=default_single_turn_rollout_processor,
-=======
-    rollout_input_params=[{"extra_body": {"reasoning_effort": "low"}}],
     rollout_processor=gpqa_strip_gt_rollout_processor,
->>>>>>> 7317549e
     aggregation_method="mean",
     passed_threshold=None,
     num_runs=8,
