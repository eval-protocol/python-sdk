import asyncio
import inspect
import os
import re
from dataclasses import replace
from typing import Any, Callable, Dict, List, Literal, Optional, Union

from eval_protocol.dataset_logger.dataset_logger import DatasetLogger
from eval_protocol.models import EvalMetadata, EvaluationRow, Status
from eval_protocol.pytest.rollout_processor import RolloutProcessor
from eval_protocol.pytest.types import (
    CompletionParams,
    DatasetPathParam,
    EvaluationInputParam,
    InputMessagesParam,
    RolloutProcessorConfig,
)
from eval_protocol.pytest.exception_config import ExceptionHandlerConfig, get_default_exception_handler_config

import logging


def execute_function(func: Callable, **kwargs) -> Any:
    """
    Execute a function with proper async handling.

    This is a pure function that handles both async and non-async function execution
    with proper event loop management for async functions.

    Args:
        func: The function to execute
        **kwargs: Arguments to pass to the function

    Returns:
        The result of the function execution
    """
    is_async = asyncio.iscoroutinefunction(func)
    if is_async:
        # Handle async functions with proper event loop management
        try:
            loop = asyncio.get_event_loop()
            if loop.is_running():
                # Event loop is already running, create a task and wait for it
                task = loop.create_task(func(**kwargs))
                # Use asyncio.wait to avoid run_until_complete on running loop
                import concurrent.futures

                with concurrent.futures.ThreadPoolExecutor() as executor:
                    future = executor.submit(asyncio.run, func(**kwargs))
                    results = future.result()
            elif not loop.is_closed():
                # Use existing loop that's not running
                task = loop.create_task(func(**kwargs))
                results = loop.run_until_complete(task)
            else:
                # Loop is closed, create a new one
                results = asyncio.run(func(**kwargs))
        except RuntimeError:
            # No event loop or other issues, create a new one
            results = asyncio.run(func(**kwargs))
    else:
        results = func(**kwargs)
    return results


AggregationMethod = Literal["mean", "max", "min"]


def aggregate(scores: List[float], method: AggregationMethod) -> float:
    if not scores:
        return 0.0
    if method == "mean":
        return sum(scores) / len(scores)
    if method == "max":
        return max(scores)
    if method == "min":
        return min(scores)
    raise ValueError(f"Unknown aggregation method: {method}")


def create_dynamically_parameterized_wrapper(test_func, wrapper_body, test_param_names):
    """
    Creates a wrapper function with dynamic parameters for pytest parameterization.

    This function takes a test function and creates a wrapper that:
    1. Preserves the original function's metadata using functools.wraps
    2. Creates a new function signature with the specified parameter names that maps to pytest.mark.parametrize decorator
    3. Returns a callable that can be used with pytest.mark.parametrize

    The function signature is dynamically created to match the parameter names expected by
    pytest.mark.parametrize, ensuring that pytest can properly map the test parameters
    to the function arguments.

    Args:
        test_func: The original test function to wrap
        wrapper_body: The function body that contains the actual test logic
        test_param_names: List of parameter names for the dynamic signature

    Returns:
        A wrapper function with the specified parameter signature that calls wrapper_body
    """
    from functools import wraps

    @wraps(test_func)
    async def wrapper(**kwargs):
        return await wrapper_body(**kwargs)

    parameters = [inspect.Parameter(name, inspect.Parameter.POSITIONAL_OR_KEYWORD) for name in test_param_names]
    wrapper.__signature__ = inspect.Signature(parameters)

    return wrapper


def log_eval_status_and_rows(
    eval_metadata: Optional[EvalMetadata],
    rows: Optional[List[EvaluationRow]] | None,
    status: Status,
    passed: bool,
    logger: DatasetLogger,
) -> None:
    """Update eval status and emit rows to the given logger.

    If no rows are provided, emits a minimal placeholder row so downstream
    consumers still observe a terminal status.
    """
    if eval_metadata is None:
        return

    eval_metadata.status = status
    eval_metadata.passed = passed

    rows_to_log: List[EvaluationRow] = rows or []
    if not rows_to_log:
        error_row = EvaluationRow(messages=[], eval_metadata=eval_metadata, evaluation_result=None)
        logger.log(error_row)
    else:
        for r in rows_to_log:
            if r.eval_metadata is not None:
                r.eval_metadata.status = status
            logger.log(r)


def parse_ep_max_rows(default_value: Optional[int]) -> Optional[int]:
    """Read EP_MAX_DATASET_ROWS env override as int or None.

    Assumes the environment variable was already validated by plugin.py.
    """
    raw = os.getenv("EP_MAX_DATASET_ROWS")
    if raw is None:
        return default_value
    # plugin.py stores "None" as string for the "all" case
    return None if raw.lower() == "none" else int(raw)


def parse_ep_num_runs(default_value: int) -> int:
    """Read EP_NUM_RUNS env override as int.

    Assumes the environment variable was already validated by plugin.py.
    """
    raw = os.getenv("EP_NUM_RUNS")
    return int(raw) if raw is not None else default_value


def parse_ep_max_concurrent_rollouts(default_value: int) -> int:
    """Read EP_MAX_CONCURRENT_ROLLOUTS env override as int.

    Assumes the environment variable was already validated by plugin.py.
    """
    raw = os.getenv("EP_MAX_CONCURRENT_ROLLOUTS")
    return int(raw) if raw is not None else default_value


def deep_update_dict(base: dict, override: dict) -> dict:
    """Recursively update nested dictionaries in-place and return base."""
    for key, value in override.items():
        if isinstance(value, dict) and isinstance(base.get(key), dict):
            deep_update_dict(base[key], value)
        else:
            base[key] = value
    return base


def generate_parameter_combinations(
    input_dataset: Optional[List[DatasetPathParam]],
    completion_params: List[CompletionParams],
    input_messages: Optional[List[InputMessagesParam]],
    input_rows: Optional[List[EvaluationRow]],
    evaluation_test_kwargs: Optional[List[EvaluationInputParam]],
    max_dataset_rows: Optional[int],
    combine_datasets: bool,
) -> List[tuple]:
    """
    Generate all combinations of parameters for pytest parameterization.

    Args:
        input_dataset: Dataset paths to use
        completion_params: Completion parameters to test
        input_messages: Input messages to use
        input_rows: Pre-constructed EvaluationRow objects to use
        evaluation_test_kwargs: Additional kwargs for evaluation tests
        max_dataset_rows: Maximum number of dataset rows to process
        combine_datasets: Whether to combine multiple datasets into one test

    Returns:
        List of parameter tuples for pytest.mark.parametrize
    """
    combinations = []

    # Handle optional parameters with defaults
    # Optionally combine multiple dataset paths into one logical dataset,
    # or parameterize to run one dataset per test invocation.
    if input_dataset is not None:
        if combine_datasets:
            datasets: List[Optional[List[DatasetPathParam]]] = [input_dataset]  # type: ignore
        else:
            # Fan out: one dataset path per parameterization
            if isinstance(input_dataset, list):  # type: ignore
                datasets = [[p] for p in input_dataset]  # type: ignore
            else:
                datasets = [[input_dataset]]  # type: ignore
    else:
        datasets = [None]

    cps: List[Optional[CompletionParams]] = completion_params if completion_params is not None else [None]  # type: ignore

    # Apply EP_MAX_DATASET_ROWS to input_messages, but do NOT parameterize over
    # each row. Instead, pass the entire sliced list through in a single test run
    # so summaries aggregate all rows together (AIME-style behavior).
    if input_messages is not None and isinstance(input_messages, list):
        effective_max_rows = parse_ep_max_rows(max_dataset_rows)
        if effective_max_rows is not None:
            sliced_messages = input_messages[:effective_max_rows]  # type: ignore
        else:
            sliced_messages = input_messages  # type: ignore
        # Wrap as a single parameter payload
        messages = [sliced_messages]  # type: ignore
    else:
        messages = [None]  # type: ignore

    # Handle input_rows - similar to input_messages, apply max_dataset_rows if specified
    if input_rows is not None and isinstance(input_rows, list):
        effective_max_rows = parse_ep_max_rows(max_dataset_rows)
        if effective_max_rows is not None:
            sliced_rows = input_rows[:effective_max_rows]  # type: ignore
        else:
            sliced_rows = input_rows  # type: ignore
        # Wrap as a single parameter payload
        rows = [sliced_rows]  # type: ignore
    else:
        rows = [None]  # type: ignore

    kwargs: List[Optional[EvaluationInputParam]] = (
        evaluation_test_kwargs if evaluation_test_kwargs is not None else [None]
    )  # type: ignore

    # Generate all combinations
    for ds in datasets:
        for cp in cps:
            for im in messages:
                for ir in rows:
                    for etk in kwargs:
                        # if no dataset, no messages, and no rows, raise an error
                        if ds is None and im is None and ir is None:
                            raise ValueError(
                                "No dataset, messages, or rows provided. Please provide at least one of input_dataset, input_messages, or input_rows."
                            )
                        combinations.append((ds, cp, im, ir, etk))

    return combinations


async def rollout_processor_with_retry(
    rollout_processor: RolloutProcessor,
    fresh_dataset: List[EvaluationRow],
    config: RolloutProcessorConfig,
):
    """
    Wrapper around rollout_processor that handles retry logic using the Python backoff library.

    Provides configurable exception handling with automatic retry for specific exception types:
    - Retryable exceptions (e.g., ConnectionError, TimeoutError) are automatically retried with backoff
    - Fail-fast exceptions (e.g., ValueError, TypeError) are not retried and return immediately
    - Unknown exceptions can be configured to either re-raise or return as failed rows

    The backoff behavior (exponential/constant, delays, max attempts) is fully configurable
    through the ExceptionHandlerConfig in the RolloutProcessorConfig.

    Yields results as they complete, allowing for concurrent processing while handling
    retries transparently in the background.
    """

    # Use provided exception handler config or fall back to default
    # Environment variable overrides are automatically applied in __post_init__
    exception_config = config.exception_handler_config or get_default_exception_handler_config()

    try:
        # Create initial batch of tasks (preserves indexing for mock processors)
        try:
            base_tasks = rollout_processor(fresh_dataset, config)
        except Exception as e:
            print(f"❌ Rollout processor failed to initialize: {e}")
            raise e

        # Create a single backoff-decorated retry function that can be reused
        @exception_config.get_backoff_decorator()
        async def execute_row_with_backoff_retry(row: EvaluationRow):
            """Execute rollout for a single row with backoff retry."""
            retry_config = replace(config, kwargs={**(config.kwargs or {}), "start_server": False})
            retry_tasks = rollout_processor([row], retry_config)
            return await retry_tasks[0]

        async def execute_row_with_backoff(task: asyncio.Task, row: EvaluationRow) -> EvaluationRow:
            """Execute a single row task with backoff retry."""

            try:
                # Try original task first
                result = await task
                result.rollout_status = Status.rollout_finished()
                return result
            except Exception as e:
                # NOTE: we perform these checks because we don't put the backoff decorator on initial batch call. we don't want to retry whole batch if anything fails.
                # Check if this exception should be retried
                is_retryable = any(isinstance(e, exc_type) for exc_type in exception_config.retryable_exceptions)
                giveup_func = exception_config.backoff_config.giveup_func
                should_giveup = giveup_func and giveup_func(e)

                if is_retryable and not should_giveup:
                    # Use shared backoff function for retryable exceptions
                    try:
                        result = await execute_row_with_backoff_retry(row)
                        result.rollout_status = Status.rollout_finished()
                        return result
                    except Exception as retry_error:
                        # Backoff gave up
                        logging.error(
                            f"❌ Rollout failed, (retried {exception_config.backoff_config.max_tries} times): {repr(retry_error)}"
                        )
                        row.rollout_status = Status.rollout_error(str(retry_error))
                        return row
                else:
                    # Non-retryable exception - fail immediately
<<<<<<< HEAD
                    row.rollout_status = Status.rollout_error(repr(e))
=======
                    logging.error(f"❌ Rollout failed (non-retryable error encountered): {repr(e)}")
                    row.rollout_status = Status.rollout_error(str(e))
>>>>>>> b813ce7e
                    return row

        async def execute_row_with_backoff_and_log(task: asyncio.Task, row: EvaluationRow) -> EvaluationRow:
            """Execute a single row task with backoff retry and logging."""
            result = await execute_row_with_backoff(task, row)
            # Log the row after execution completes (success or failure)
            config.logger.log(result)
            return result

        # Process all tasks concurrently with backoff retry
        retry_tasks = [
            asyncio.create_task(execute_row_with_backoff_and_log(task, fresh_dataset[i]))
            for i, task in enumerate(base_tasks)
        ]

        # Yield results as they complete
        for task in asyncio.as_completed(retry_tasks):
            result = await task
            yield result

    finally:
        rollout_processor.cleanup()


def sanitize_filename(text: str) -> str:
    """Sanitize text for use in filenames by replacing special characters with dashes."""
    safe = re.sub(r"[^A-Za-z0-9._-]+", "-", text.strip())
    return safe[:120]


def extract_effort_tag(params: dict) -> Optional[str]:
    """
    Extract effort tag from completion parameters for use in file naming.

    Args:
        params: Completion parameters dictionary

    Returns:
        Effort tag string if found, None otherwise
    """
    try:
        if not isinstance(params, dict):
            return None
        # Common locations
        if "extra_body" in params and isinstance(params["extra_body"], dict):
            eb = params["extra_body"]
            if isinstance(eb.get("reasoning"), dict) and "effort" in eb["reasoning"]:
                return str(eb["reasoning"]["effort"]).lower()
            if "reasoning_effort" in eb:
                return str(eb["reasoning_effort"]).lower()
        if "reasoning" in params and isinstance(params["reasoning"], dict) and "effort" in params["reasoning"]:
            return str(params["reasoning"]["effort"]).lower()
    except Exception:
        return None
    return None<|MERGE_RESOLUTION|>--- conflicted
+++ resolved
@@ -339,12 +339,8 @@
                         return row
                 else:
                     # Non-retryable exception - fail immediately
-<<<<<<< HEAD
+                    logging.error(f"❌ Rollout failed (non-retryable error encountered): {repr(e)}")
                     row.rollout_status = Status.rollout_error(repr(e))
-=======
-                    logging.error(f"❌ Rollout failed (non-retryable error encountered): {repr(e)}")
-                    row.rollout_status = Status.rollout_error(str(e))
->>>>>>> b813ce7e
                     return row
 
         async def execute_row_with_backoff_and_log(task: asyncio.Task, row: EvaluationRow) -> EvaluationRow:
