--- conflicted
+++ resolved
@@ -252,19 +252,9 @@
     The backoff behavior (exponential/constant, delays, max attempts) is fully configurable
     through the ExceptionHandlerConfig in the RolloutProcessorConfig.
 
-<<<<<<< HEAD
-            if current_attempts >= max_retry:
-                assert failed_row.rollout_status and failed_row.rollout_status.is_error(), (
-                    f"Rollout {failed_row.execution_metadata.rollout_id} did not fail with error status"
-                )
-                failed_permanently.append(failed_row)
-                await queue.put(failed_row)  # put failed row on queue
-                return
-=======
     Yields results as they complete, allowing for concurrent processing while handling
     retries transparently in the background.
     """
->>>>>>> 7dac466d
 
     # Use provided exception handler config or fall back to default
     # Environment variable overrides are automatically applied in __post_init__
@@ -290,62 +280,6 @@
             """Execute a single row task with backoff retry."""
 
             try:
-<<<<<<< HEAD
-                retry_result = await retry_tasks[0]
-                retry_result.rollout_status = Status.rollout_finished()
-                await queue.put(retry_result)
-            except Exception as e:
-                failed_row.rollout_status = Status.rollout_error(str(e))
-                asyncio.create_task(retry_handler(failed_row))  # retry failed, spawn another retry
-
-        async def initial_processor():
-            """Process initial batch and spawn retries for failures"""
-            # catch any task creation errors and raise them immediately, i.e. port already in use
-            try:
-                base_tasks = rollout_processor(fresh_dataset, config)
-            except Exception as e:
-                print(f"❌ Rollout processor failed to initialize: {e}")
-                raise e
-
-            pending = set(base_tasks)
-
-            while pending:
-                done, pending = await asyncio.wait(pending, return_when=asyncio.FIRST_COMPLETED)
-
-                for task in done:
-                    task_index = base_tasks.index(task)
-
-                    try:
-                        result = await task
-                        result.rollout_status = Status.rollout_finished()
-                        await queue.put(result)
-                    except Exception as e:
-                        failed_row = fresh_dataset[task_index]
-                        failed_row.rollout_status = Status.rollout_error(str(e))
-                        asyncio.create_task(retry_handler(failed_row))  # rollout errored, spawn retry task
-
-        processor_task = asyncio.create_task(initial_processor())
-
-        # yield results as they become available
-        completed_count = 0
-        total_expected = len(fresh_dataset)
-
-        while completed_count < total_expected:
-            finished_row = await queue.get()
-
-            # only permanent failure rows are put on the queue, so we can check for them here
-            if finished_row.rollout_status and finished_row.rollout_status.is_error():
-                if max_retry > 0 and os.getenv("EP_FAIL_ON_MAX_RETRY", "true") != "false":
-                    termination_reason = finished_row.rollout_status.get_termination_reason() or "Unknown error"
-                    raise RuntimeError(
-                        f"Rollout {finished_row.execution_metadata.rollout_id} failed after {max_retry} retries. Errors: {termination_reason}"
-                    )
-
-            completed_count += 1
-            yield finished_row
-
-        await processor_task  # explicitly wait for task completion and catch any exceptions
-=======
                 # Try original task first
                 result = await task
                 result.rollout_status.status = RolloutStatus.Status.FINISHED
@@ -383,7 +317,6 @@
         for task in asyncio.as_completed(retry_tasks):
             result = await task
             yield result
->>>>>>> 7dac466d
 
     finally:
         rollout_processor.cleanup()
