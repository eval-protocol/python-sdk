--- conflicted
+++ resolved
@@ -122,34 +122,8 @@
     def __call__(self, rows: List[EvaluationRow], config: RolloutProcessorConfig) -> List[asyncio.Task[EvaluationRow]]:
         """Create agent rollout tasks and return them for external handling."""
 
-<<<<<<< HEAD
         max_concurrent = getattr(config, "max_concurrent_rollouts", 8) or 8
         semaphore = asyncio.Semaphore(max_concurrent)
-=======
-    async def process_row(row: EvaluationRow) -> EvaluationRow:
-        """Process a single row with agent rollout."""
-        agent = Agent(
-            model=config.completion_params["model"], row=row, config_path=config.mcp_config_path, logger=config.logger
-        )
-        try:
-            await agent.setup()
-            await agent.call_agent()
-            return agent.evaluation_row
-        finally:
-            if agent.mcp_client:
-                await agent.mcp_client.cleanup()
-
-    async def _sem_wrapper(r: EvaluationRow) -> EvaluationRow:
-        async with semaphore:
-            try:
-                return await process_row(r)
-            except Exception as e:
-                logger.exception(f"Error processing row {r.input_metadata.row_id}: {e}")
-                return r
-
-    # Create all tasks
-    tasks = [asyncio.create_task(_sem_wrapper(row)) for row in rows]
->>>>>>> cfa015d6
 
         async def process_row(row: EvaluationRow) -> EvaluationRow:
             """Process a single row with agent rollout."""
