--- conflicted
+++ resolved
@@ -117,23 +117,6 @@
 
 async def default_agent_rollout_processor(
     rows: List[EvaluationRow], config: RolloutProcessorConfig
-<<<<<<< HEAD
-) -> List[EvaluationRow]:
-    dataset: Dataset = []
-    for row in rows:
-        try:
-            agent = Agent(model=config.model, row=row, config_path=config.mcp_config_path, logger=config.logger)
-            await agent.setup()
-            await agent.call_agent()
-            dataset.append(agent.evaluation_row)
-            if agent.mcp_client:
-                await agent.mcp_client.cleanup()
-        except Exception as e:
-            row.rollout_status.status = "error"
-            row.rollout_status.error_message = str(e)
-            dataset.append(row)
-    return dataset
-=======
 ) -> AsyncIterator[EvaluationRow]:
     """Process agent rollouts with bounded concurrency and yield as they complete."""
 
@@ -156,7 +139,8 @@
             try:
                 return await process_row(r)
             except Exception as e:
-                logger.exception(f"Error processing row {r.input_metadata.row_id}: {e}")
+                r.rollout_status.status = "error"
+                r.rollout_status.error_message = str(e)
                 return r
 
     # Create all tasks
@@ -172,5 +156,4 @@
     finally:
         for t in tasks:
             t.cancel()
-        await asyncio.gather(*tasks, return_exceptions=True)
->>>>>>> 7edd65e9
+        await asyncio.gather(*tasks, return_exceptions=True)