"""
Parameter types
"""

<<<<<<< HEAD
from dataclasses import dataclass
from typing import Any, AsyncIterator, Callable, Dict, List, Literal, Optional
=======
from dataclasses import dataclass, field
from typing import Any, Callable, Dict, List, Literal, Optional
>>>>>>> 7317549e

from eval_protocol.dataset_logger import default_logger
from eval_protocol.dataset_logger.dataset_logger import DatasetLogger

from ..models import EvaluationRow, Message

ModelParam = str  # gpt-4o, gpt-4o-mini, accounts/fireworks/models/llama-3.1-8b-instruct
DatasetPathParam = str
RolloutInputParam = Dict[str, Any]
InputMessagesParam = List[Message]
EvaluationInputParam = Dict[str, Any]
RolloutProcessorInputParam = Dict[str, Any]

Dataset = List[EvaluationRow]

EvaluationTestMode = Literal["batch", "pointwise"]
"""
"batch": (default) expects test function to handle full dataset.
"pointwise": applies test function to each row.

How to choose between "batch" and "pointwise":
If your evaluation requires the rollout of all rows to be passed into your eval compute the score, use "batch".
If your evaluation can be computed pointwise, use "pointwise" as EP can pipeline the rollouts and evals to be faster.
"""

"""
Test function types
"""
TestFunction = Callable[..., Dataset]

"""
Rollout processor types
"""


@dataclass
class RolloutProcessorConfig:
    model: ModelParam
    input_params: RolloutInputParam  # optional input parameters for inference
    mcp_config_path: str
    server_script_path: Optional[str] = (
        None  # TODO: change from server_script_path to mcp_config_path for agent rollout processor
    )
    max_concurrent_rollouts: int = 8  # maximum number of concurrent rollouts
    steps: int = 30  # max number of rollout steps
    logger: DatasetLogger = default_logger  # logger to use during rollout for mid-rollout logs
    kwargs: Dict[str, Any] = field(default_factory=dict)  # any additional kwargs to pass to the rollout processor


RolloutProcessor = Callable[[List[EvaluationRow], RolloutProcessorConfig], AsyncIterator[EvaluationRow]]<|MERGE_RESOLUTION|>--- conflicted
+++ resolved
@@ -2,13 +2,8 @@
 Parameter types
 """
 
-<<<<<<< HEAD
-from dataclasses import dataclass
+from dataclasses import dataclass, field
 from typing import Any, AsyncIterator, Callable, Dict, List, Literal, Optional
-=======
-from dataclasses import dataclass, field
-from typing import Any, Callable, Dict, List, Literal, Optional
->>>>>>> 7317549e
 
 from eval_protocol.dataset_logger import default_logger
 from eval_protocol.dataset_logger.dataset_logger import DatasetLogger
