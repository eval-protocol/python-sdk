--- conflicted
+++ resolved
@@ -112,11 +112,8 @@
             try:
                 return await process_row(r)
             except Exception as e:
-<<<<<<< HEAD
                 r.rollout_status.status = "error"
                 r.rollout_status.error_message = str(e)
-=======
->>>>>>> 7edd65e9
                 return r
 
     # Create all tasks
