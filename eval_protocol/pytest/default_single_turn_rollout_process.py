import asyncio
import logging
import os
import time
from typing import AsyncIterator, List

import litellm
from litellm import acompletion
from openai.types.chat.chat_completion_message import ChatCompletionMessageToolCall

from eval_protocol.dataset_logger import default_logger
from eval_protocol.models import EvaluationRow, Message
from eval_protocol.pytest.types import RolloutProcessorConfig

logger = logging.getLogger(__name__)


async def default_single_turn_rollout_processor(
    rows: List[EvaluationRow], config: RolloutProcessorConfig
) -> AsyncIterator[EvaluationRow]:
    """Generate a single response from any supported model provider using LiteLLM."""

    # Quiet LiteLLM logs in test runs unless user overrode
    try:
        if os.environ.get("LITELLM_LOG") is None:
            os.environ["LITELLM_LOG"] = "ERROR"
        _llog = logging.getLogger("LiteLLM")
        _llog.setLevel(logging.CRITICAL)
        _llog.propagate = False
        for _h in list(_llog.handlers):
            _llog.removeHandler(_h)
    except Exception:
        pass

    # Do not modify global LiteLLM cache. Disable caching per-request instead.

    async def process_row(row: EvaluationRow) -> EvaluationRow:
        """Process a single row asynchronously."""
        if len(row.messages) == 0:
            raise ValueError("Messages is empty. Please provide a non-empty dataset")

        messages_payload = [{"role": m.role, "content": m.content} for m in row.messages]

        request_params = {
            "model": config.completion_params.model,
            "messages": messages_payload,
            **config.completion_params,
        }
        # Ensure caching is disabled only for this request (review feedback)
        request_params["cache"] = {"no-cache": True}
        # Single-level reasoning effort: expect `reasoning_effort` only
        effort_val = None
<<<<<<< HEAD
        if isinstance(config.completion_params, dict):
            if "reasoning_effort" in config.completion_params:
                effort_val = str(config.completion_params["reasoning_effort"])  # flat shape
            elif (
                isinstance(config.completion_params.get("extra_body"), dict)
                and "reasoning_effort" in config.completion_params["extra_body"]
=======
        if isinstance(config.input_params, dict):
            if "reasoning_effort" in config.input_params:
                effort_val = str(config.input_params["reasoning_effort"])  # flat shape
            elif (
                isinstance(config.input_params.get("extra_body"), dict)
                and "reasoning_effort" in config.input_params["extra_body"]
>>>>>>> 7edd65e9
            ):
                # Accept if user passed it directly inside extra_body
                effort_val = str(config.completion_params["extra_body"]["reasoning_effort"])  # already in extra_body

        if effort_val:
            # Always under extra_body so LiteLLM forwards to provider-specific param set
            request_params.setdefault("extra_body", {})
            request_params["extra_body"]["reasoning_effort"] = effort_val
            # Ensure unsupported top-level keys are not present
            if "reasoning_effort" in request_params:
                request_params.pop("reasoning_effort", None)

        if row.tools is not None:
            request_params["tools"] = row.tools

        # Dynamic import to avoid static dependency/lint errors if LiteLLM isn't installed yet
        import importlib

        _litellm = importlib.import_module("litellm")
        acompletion = getattr(_litellm, "acompletion")
        response = await acompletion(**request_params)

        assistant_content = response.choices[0].message.content or ""
        tool_calls = response.choices[0].message.tool_calls if response.choices[0].message.tool_calls else None

        converted_tool_calls = None
        if tool_calls:
            converted_tool_calls = [
                ChatCompletionMessageToolCall(
                    id=tool_call.id,
                    type=tool_call.type,
                    function={
                        "name": tool_call.function.name,
                        "arguments": tool_call.function.arguments,
                    },
                )
                for tool_call in tool_calls
            ]

        messages = list(row.messages) + [
            Message(
                role="assistant",
                content=assistant_content,
                tool_calls=converted_tool_calls,
            )
        ]

        row.messages = messages
        default_logger.log(row)
        return row

    # Process rows with bounded concurrency and yield as they complete
    max_concurrent = getattr(config, "max_concurrent_rollouts", 8) or 8
    semaphore = asyncio.Semaphore(max_concurrent)

    async def _sem_wrapper(r: EvaluationRow) -> EvaluationRow:
        async with semaphore:
            try:
                return await process_row(r)
            except Exception as e:
                return r

    # Create all tasks
    tasks = [asyncio.create_task(_sem_wrapper(row)) for row in rows]

    # Yield results as they complete (note that they're not necessarily in original order)
    try:
        for task in asyncio.as_completed(tasks):
            try:
                yield await task
            except Exception:
                logger.exception("Error processing row")
    finally:
        for t in tasks:
            t.cancel()
        await asyncio.gather(*tasks, return_exceptions=True)<|MERGE_RESOLUTION|>--- conflicted
+++ resolved
@@ -50,21 +50,12 @@
         request_params["cache"] = {"no-cache": True}
         # Single-level reasoning effort: expect `reasoning_effort` only
         effort_val = None
-<<<<<<< HEAD
         if isinstance(config.completion_params, dict):
             if "reasoning_effort" in config.completion_params:
                 effort_val = str(config.completion_params["reasoning_effort"])  # flat shape
             elif (
                 isinstance(config.completion_params.get("extra_body"), dict)
                 and "reasoning_effort" in config.completion_params["extra_body"]
-=======
-        if isinstance(config.input_params, dict):
-            if "reasoning_effort" in config.input_params:
-                effort_val = str(config.input_params["reasoning_effort"])  # flat shape
-            elif (
-                isinstance(config.input_params.get("extra_body"), dict)
-                and "reasoning_effort" in config.input_params["extra_body"]
->>>>>>> 7edd65e9
             ):
                 # Accept if user passed it directly inside extra_body
                 effort_val = str(config.completion_params["extra_body"]["reasoning_effort"])  # already in extra_body
