import copy
import inspect
import math
import os
import statistics
from typing import Any, Callable, Dict, List, Literal, Optional, Union

import pytest

from eval_protocol.dataset_logger import default_logger
from eval_protocol.dataset_logger.dataset_logger import DatasetLogger
from eval_protocol.human_id import generate_id
from eval_protocol.models import (
    CompletionParams,
    EvalMetadata,
    EvaluationRow,
    EvaluationThreshold,
    InputMetadata,
    Message,
)
from eval_protocol.pytest.default_dataset_adapter import default_dataset_adapter
from eval_protocol.pytest.default_no_op_rollout_process import default_no_op_rollout_processor
from eval_protocol.pytest.types import (
    CompletionsParams,
    Dataset,
    DatasetPathParam,
    EvaluationInputParam,
    EvaluationTestMode,
    InputMessagesParam,
    ModelParam,
    RolloutProcessor,
    RolloutProcessorConfig,
    RolloutProcessorInputParam,
    TestFunction,
)
from eval_protocol.pytest.utils import (
    AggregationMethod,
    aggregate,
    create_dynamically_parameterized_wrapper,
    execute_function,
    log_eval_status_and_rows,
)
from eval_protocol.stats.confidence_intervals import compute_fixed_set_mu_ci

from ..common_utils import load_jsonl


def evaluation_test(  # noqa: C901
    *,
    completion_params: List[CompletionsParams],
    input_messages: Optional[List[InputMessagesParam]] = None,
    input_dataset: Optional[List[DatasetPathParam]] = None,
    dataset_adapter: Callable[[List[Dict[str, Any]]], Dataset] = default_dataset_adapter,
    rollout_processor: RolloutProcessor = default_no_op_rollout_processor,
    evaluation_test_kwargs: Optional[List[EvaluationInputParam]] = None,
    rollout_processor_kwargs: Optional[RolloutProcessorInputParam] = None,
    aggregation_method: AggregationMethod = "mean",
    passed_threshold: Optional[Union[EvaluationThreshold, float]] = None,
    num_runs: int = 1,
    max_dataset_rows: Optional[int] = None,
    mcp_config_path: Optional[str] = None,
    max_concurrent_rollouts: int = 8,
    server_script_path: Optional[str] = None,
    steps: int = 30,
    mode: EvaluationTestMode = "batch",
    combine_datasets: bool = True,
    logger: Optional[DatasetLogger] = None,
) -> Callable[
    [TestFunction],
    TestFunction,
]:
    """Decorator to create pytest-based evaluation tests.

    Here are some key concepts to understand the terminology in EP:

    - "invocation" is a single execution of a test function. An invocation can
        generate 1 or more experiments. Grouping by invocation might be useful to
        aggregate eval scores across multiple invocations when you want to aggregate
        scores across multiple datasets.
    - "experiment" is a group of runs with for a combination of parameters. A single
        experiment will have multiple runs if num_runs > 1.
        1. If your evaluation_test has combinations of parameters, it will generate
        multiple experiments per combination of parameters.
        2. A new execution of a test function will generate a new experiment.
    - "run" is a group of rollouts. For multiple num_runs > 1, there will be
        multiple "run_id"s.
    - "rollout" is the execution/process that produces a "trajectory". You
        "execute" multiple rollouts to generate a dataset of trajectories.
    - "trajectory" is the result produced by a rollout — a list of OpenAI Chat
        Completion messages (e.g. the "messages" field in EvaluationRow).
    - "row" both the input and output of an evaluation. For example, in
        tau-bench, a row is a task within the dataset that can be identified as
        "airline_task_0" or "airline_task_1" etc. The "row_id" can be populated from
        the dataset itself to identify a particular task you want to evaluate.  If
        not provided, EP will generate a "row_id" for each row whenever you call the
        evaluation test.
    - "dataset" is a collection of rows (e.g. List[EvauluationRow])
    - "eval" is a rubric implemented in the body of an @evaluation_test
        decorated test. It simply produces a score from 0 to 1 and attached it
        to the row as the "evaluation_result" field.

    "invocation", "experiment", "run", "rollout", and "row" each have a unique ID
    which can be used to easily group and identify your dataset by.

    Args:
        input_messages: Messages to send to the model. This is useful if you
            don't have a dataset but can hard-code the messages. Will be passed as
            "input_dataset" to the test function.
        input_dataset: Paths to JSONL datasets. This is useful if you have a
            dataset already. Provide a dataset_adapter to convert the input dataset
            to a list of EvaluationRows if you have a custom dataset format.
        dataset_adapter: Function to convert the input dataset to a list of
            EvaluationRows. This is useful if you have a custom dataset format.
        completion_params: Generation parameters for the rollout.
        rollout_processor: Function used to perform the rollout.
        evaluation_test_kwargs: Kwargs for the evaluation function.
        rollout_processor_kwargs: Kwargs for the rollout processor.
        aggregation_method: How to aggregate scores across rows.
        passed_threshold: Threshold configuration for test success. Must be a float or EvaluationThreshold object.
            Success rate must be above success, and if set, standard deviation must be below standard_deviation.
        num_runs: Number of times to repeat the rollout and evaluations.
        max_dataset_rows: Limit dataset to the first N rows.
        mcp_config_path: Path to MCP config file that follows MCPMultiClientConfiguration schema
        max_concurrent_rollouts: Maximum number of concurrent rollouts to run in parallel.
        server_script_path: Path to the MCP server script to run (default: "examples/tau2_mcp/server.py").
        steps: Number of rollout steps to execute (default: 30).
        mode: Evaluation mode. "batch" (default) expects test function to handle
            full dataset. "pointwise" applies test function to each row. If your evaluation requires
            the full rollout of all rows to compute the score, use
        logger: DatasetLogger to use for logging. If not provided, a default logger will be used.
    """

    active_logger: DatasetLogger = logger if logger else default_logger

    def decorator(
        test_func: TestFunction,
    ):
        if passed_threshold is not None:
            if isinstance(passed_threshold, float):
                threshold = EvaluationThreshold(success=passed_threshold)
            else:
                threshold = EvaluationThreshold(**passed_threshold)
        else:
            threshold = None

        sig = inspect.signature(test_func)

        # For pointwise/rowwise mode, we expect a different signature
        if mode == "pointwise":
            # Pointwise mode: function should accept messages and other row-level params
            if "row" not in sig.parameters:
                raise ValueError("In pointwise mode, your eval function must have a parameter named 'row'")

            # validate that "Row" is of type EvaluationRow
            if sig.parameters["row"].annotation is not EvaluationRow:
                raise ValueError("In pointwise mode, the 'row' parameter must be of type EvaluationRow")

            # validate that the function has a return type of EvaluationRow
            if sig.return_annotation is not EvaluationRow:
                raise ValueError("In pointwise mode, your eval function must return an EvaluationRow instance")
        else:
            # Batch mode: function should accept input_dataset and model
            if "rows" not in sig.parameters:
                raise ValueError("In batch mode, your eval function must have a parameter named 'rows'")

            # validate that "Rows" is of type List[EvaluationRow]
            if sig.parameters["rows"].annotation is not List[EvaluationRow]:
                raise ValueError("In batch mode, the 'rows' parameter must be of type List[EvaluationRow")

            # validate that the function has a return type of List[EvaluationRow]
            if sig.return_annotation is not List[EvaluationRow]:
                raise ValueError("In batch mode, your eval function must return a list of EvaluationRow instances")

        def execute_with_params(
            test_func: TestFunction,
            processed_row: EvaluationRow | None = None,
            processed_dataset: List[EvaluationRow] | None = None,
            evaluation_test_kwargs: Optional[EvaluationInputParam] = None,
        ):
            kwargs = {}
            if processed_dataset is not None:
                kwargs["rows"] = processed_dataset
            if processed_row is not None:
                kwargs["row"] = processed_row
            if evaluation_test_kwargs is not None:
                if "row" in evaluation_test_kwargs:
                    raise ValueError("'row' is a reserved parameter for the evaluation function")
                if "rows" in evaluation_test_kwargs:
                    raise ValueError("'rows' is a reserved parameter for the evaluation function")
                kwargs.update(evaluation_test_kwargs)
            return execute_function(test_func, **kwargs)

        # Calculate all possible combinations of parameters
        def _parse_ep_max_rows(default_value: int | None) -> int | None:
            """Read EP_MAX_DATASET_ROWS env override as int or None."""
            raw = os.getenv("EP_MAX_DATASET_ROWS")
            if raw is None:
                return default_value
            s = raw.strip().lower()
            if s == "none":
                return None
            try:
                return int(s)
            except ValueError:
                return default_value

        def _deep_update_dict(base: dict, override: dict) -> dict:
            """Recursively update nested dictionaries in-place and return base."""
            for key, value in override.items():
                if isinstance(value, dict) and isinstance(base.get(key), dict):
                    _deep_update_dict(base[key], value)
                else:
                    base[key] = value
            return base

        def generate_combinations():
            combinations = []

            # Handle optional parameters with defaults
            # Optionally combine multiple dataset paths into one logical dataset,
            # or parameterize to run one dataset per test invocation.
            if input_dataset is not None:
                if combine_datasets:
                    datasets: List[Optional[List[DatasetPathParam]]] = [input_dataset]  # type: ignore
                else:
                    # Fan out: one dataset path per parameterization
                    if isinstance(input_dataset, list):  # type: ignore
                        datasets = [[p] for p in input_dataset]  # type: ignore
                    else:
                        datasets = [[input_dataset]]  # type: ignore
            else:
                datasets = [None]
            cps: List[Optional[CompletionsParams]] = completion_params if completion_params is not None else [None]  # type: ignore
            # Apply EP_MAX_DATASET_ROWS to input_messages, but do NOT parameterize over
            # each row. Instead, pass the entire sliced list through in a single test run
            # so summaries aggregate all rows together (AIME-style behavior).
            if input_messages is not None and isinstance(input_messages, list):
                effective_max_rows = _parse_ep_max_rows(max_dataset_rows)
                if effective_max_rows is not None:
                    sliced_messages = input_messages[:effective_max_rows]  # type: ignore
                else:
                    sliced_messages = input_messages  # type: ignore
                # Wrap as a single parameter payload
                messages = [sliced_messages]  # type: ignore
            else:
                messages = [None]  # type: ignore
            kwargs: List[Optional[EvaluationInputParam]] = evaluation_test_kwargs if evaluation_test_kwargs is not None else [None]  # type: ignore

            # Generate all combinations
            for ds in datasets:
                for cp in cps:
                    for im in messages:
                        for etk in kwargs:
                            # if no dataset and no messages, raise an error
                            if ds is None and im is None:
                                raise ValueError(
                                    "No dataset or messages provided. Please provide at least one of input_dataset or input_messages."
                                )
                            combinations.append((ds, cp, im, etk))

            return combinations

        combinations = generate_combinations()
        if len(combinations) == 0:
            raise ValueError(
                "No combinations of parameters were found. Please provide at least a model and one of input_dataset or input_messages."
            )

        # Create parameter tuples for pytest.mark.parametrize
        param_tuples = []
        for combo in combinations:
            dataset, cp, messages, etk = combo
            param_tuple = []
            if input_dataset is not None:
                param_tuple.append(dataset)
            if completion_params is not None:
                param_tuple.append(cp)
            if input_messages is not None:
                param_tuple.append(messages)
            if evaluation_test_kwargs is not None:
                param_tuple.append(etk)
            param_tuples.append(tuple(param_tuple))

        # For batch mode, use the original parameter names
        test_param_names = []
        if input_dataset is not None:
            test_param_names.append("dataset_path")
        if completion_params is not None:
            test_param_names.append("completion_params")
        if input_messages is not None:
            test_param_names.append("input_messages")
        if evaluation_test_kwargs is not None:
            test_param_names.append("evaluation_test_kwargs")

        # Create wrapper function with exact signature that pytest expects
        def create_wrapper_with_signature() -> Callable:
            # Create the function body that will be used
            invocation_id = generate_id()

            def wrapper_body(**kwargs):
                eval_metadata = None
                all_results: List[List[EvaluationRow]] = [[] for _ in range(num_runs)]

                experiment_id = generate_id()

                def _log_eval_error(
                    status: Literal["finished", "error"], rows: Optional[List[EvaluationRow]] | None, passed: bool
                ) -> None:
                    log_eval_status_and_rows(eval_metadata, rows, status, passed, active_logger)

                try:
                    # Handle dataset loading
                    data: List[EvaluationRow] = []
                    if "dataset_path" in kwargs and kwargs["dataset_path"] is not None:
                        ds_arg = kwargs["dataset_path"]
                        # Support either a single path or a list of paths; if a list is provided,
                        # concatenate the rows from each file in order.
                        if isinstance(ds_arg, list):
                            data_jsonl = []
                            for p in ds_arg:
                                data_jsonl.extend(load_jsonl(p))
                        else:
                            data_jsonl = load_jsonl(ds_arg)
                        # Apply env override for max rows if present
                        effective_max_rows = _parse_ep_max_rows(max_dataset_rows)
                        if effective_max_rows is not None:
                            data_jsonl = data_jsonl[:effective_max_rows]
                        data = dataset_adapter(data_jsonl)
                    elif "input_messages" in kwargs and kwargs["input_messages"] is not None:
                        # Support either a single row (List[Message]) or many rows (List[List[Message]])
                        im = kwargs["input_messages"]
                        if isinstance(im, list) and len(im) > 0 and isinstance(im[0], Message):
                            # Single row of Message objects
                            data = [EvaluationRow(messages=im)]
                        else:
                            # Multiple rows: list of List[Message]
                            data = [EvaluationRow(messages=m) for m in im]
                    else:
                        raise ValueError("No input dataset or input messages provided")

                    completions_params = kwargs.get("completion_params") or {}
                    # Optional global overrides via environment for ad-hoc experimentation
                    # EP_INPUT_PARAMS_JSON can contain a JSON object that will be deep-merged
                    # into input_params (e.g., '{"temperature":0,"extra_body":{"reasoning":{"effort":"low"}}}').
                    try:
                        import json as _json

                        _env_override = os.getenv("EP_INPUT_PARAMS_JSON")
                        if _env_override:
                            override_obj = _json.loads(_env_override)
                            if isinstance(override_obj, dict):
                                completions_params = _deep_update_dict(dict(completions_params), override_obj)
                    except Exception:
                        pass

                    # Create eval metadata with test function info and current commit hash
                    eval_metadata = EvalMetadata(
                        name=test_func.__name__,
                        description=test_func.__doc__,
                        status="running",
                        num_runs=num_runs,
                        aggregation_method=aggregation_method,
                        passed_threshold=threshold,
                        passed=None,
                    )

                    # Populate completion_params in input_metadata for all rows and initialize eval_metadata BEFORE rollouts
                    completion_params = CompletionParams(
                        **completions_params,
                    )

                    for row in data:
                        if row.input_metadata is None:
                            row.input_metadata = InputMetadata()
                        row.input_metadata.completion_params = completion_params
                        # Add mode to session_data
                        if row.input_metadata.session_data is None:
                            row.input_metadata.session_data = {}
                        row.input_metadata.session_data["mode"] = mode
                        # Initialize eval_metadata for each row
                        row.eval_metadata = eval_metadata
                        row.execution_metadata.experiment_id = experiment_id
                        row.execution_metadata.invocation_id = invocation_id

                        # has to be done in the pytest main process since it's
                        # used to determine whether this eval has stopped
                        row.pid = os.getpid()

                    # Prepare rollout processor config once; we will generate fresh outputs per run
                    config = RolloutProcessorConfig(
                        completion_params=CompletionParams(**completions_params),
                        mcp_config_path=mcp_config_path or "",
                        max_concurrent_rollouts=max_concurrent_rollouts,
                        server_script_path=server_script_path,
                        steps=steps,
                        logger=active_logger,
                        kwargs=rollout_processor_kwargs,
                    )

                    for i in range(num_runs):
                        # Regenerate outputs each run by deep-copying the pristine dataset
                        # so model responses are not reused across runs.
                        run_id = generate_id()
                        fresh_dataset = [r.model_copy(deep=True) for r in data]

                        # apply new run_id to fresh_dataset
                        for row in fresh_dataset:
                            row.execution_metadata.run_id = run_id

                        # generate new rollout_id for each row
                        for row in fresh_dataset:
                            row.execution_metadata.rollout_id = generate_id()

                        # log the fresh_dataset
                        for row in fresh_dataset:
                            active_logger.log(row)

                        processed_dataset = execute_function(rollout_processor, rows=fresh_dataset, config=config)

                        if mode == "pointwise":
                            # Pointwise mode: apply the evaluator function to each row
                            for row in processed_dataset:
                                result = execute_with_params(
                                    test_func,
                                    processed_row=row,
                                    evaluation_test_kwargs=kwargs.get("evaluation_test_kwargs") or {},
                                )
                                if result is None or not isinstance(result, EvaluationRow):
                                    raise ValueError(
                                        f"Test function {test_func.__name__} did not return an EvaluationRow instance. You must return an EvaluationRow instance from your test function decorated with @evaluation_test."
                                    )
                                all_results[i].append(result)
                        else:
                            # Batch mode: call the test function with the full dataset
                            results = execute_with_params(
                                test_func,
                                processed_dataset=processed_dataset,
                                evaluation_test_kwargs=kwargs.get("evaluation_test_kwargs") or {},
                            )
                            if results is None:
                                raise ValueError(
                                    f"Test function {test_func.__name__} did not return an EvaluationRow instance. You must return an EvaluationRow instance from your test function decorated with @evaluation_test."
                                )
                            if not isinstance(results, list):
                                raise ValueError(
                                    f"Test function {test_func.__name__} did not return a list of EvaluationRow instances. You must return a list of EvaluationRow instances from your test function decorated with @evaluation_test."
                                )
                            if not results:
                                raise ValueError(
                                    f"Test function {test_func.__name__} returned an empty list. You must return a non-empty list of EvaluationRow instances from your test function decorated with @evaluation_test."
                                )
                            if not all(isinstance(r, EvaluationRow) for r in results):
                                raise ValueError(
                                    f"Test function {test_func.__name__} returned a list containing non-EvaluationRow instances. You must return a list of EvaluationRow instances from your test function decorated with @evaluation_test."
                                )
                            all_results[i] = results

                    scores = [
                        sum([r.evaluation_result.score for r in result if r.evaluation_result]) / len(result)
                        for result in all_results
                    ]
                    agg_score = aggregate(scores, aggregation_method)
                    score_std = statistics.stdev(scores) if len(scores) > 1 else 0.0

                    # Compute 95% confidence interval for the fixed-set mean μ (by-question, using repeats)
                    ci_low: float | None = None
                    ci_high: float | None = None
                    if aggregation_method == "mean":
                        try:
                            result_ci = compute_fixed_set_mu_ci([item for sublist in all_results for item in sublist])
                            mu_ci_low, mu_ci_high = result_ci[1], result_ci[2]
                            if mu_ci_low is not None and mu_ci_high is not None:
                                ci_low = float(mu_ci_low)
                                ci_high = float(mu_ci_high)
                                # Keep agg_score as-is (mean over scores). For equal repeats per question these match.
                        except Exception:
                            ci_low = None
                            ci_high = None

                    # Determine if the evaluation passed based on threshold
                    passed = None

                    if threshold is not None:
                        success_passed, std_passed = True, True

                        success_passed = agg_score >= threshold.success

                        if threshold.standard_deviation is not None:
                            std_passed = score_std <= threshold.standard_deviation

                        passed = success_passed and std_passed

                    # Update eval metadata status and passed field for all results
                    for result in all_results:
                        for r in result:
                            if r.eval_metadata is not None:
                                r.eval_metadata.status = "finished"
                                r.eval_metadata.passed = passed
                            active_logger.log(r)

                    # Optional: print and/or persist a summary artifact for CI
                    try:
                        should_print = os.getenv("EP_PRINT_SUMMARY") == "1"
                        summary_path = os.getenv("EP_SUMMARY_JSON")
                        suite_name = test_func.__name__
                        model_used = config.completion_params.model
                        total_rows = len([item for sublist in all_results for item in sublist])
                        summary_obj = {
                            "suite": suite_name,
                            "model": model_used,
                            "agg_score": float(agg_score) if agg_score is not None else None,
                            "num_runs": num_runs,
                            "rows": total_rows,
                        }
                        if ci_low is not None and ci_high is not None:
                            summary_obj["agg_ci_low"] = ci_low
                            summary_obj["agg_ci_high"] = ci_high

                        # Aggregate per-metric mean and 95% CI when available
                        metrics_summary: Dict[str, Dict[str, float]] = {}
                        from collections import defaultdict

                        metric_scores: Dict[str, list] = defaultdict(list)
                        for r in [item for sublist in all_results for item in sublist]:
                            if r.evaluation_result and r.evaluation_result.metrics:
                                for m_name, m_res in r.evaluation_result.metrics.items():
                                    if m_res is not None and getattr(m_res, "score", None) is not None:
                                        metric_scores[m_name].append(m_res.score)
                        for m_name, vals in metric_scores.items():
                            if len(vals) == 0:
                                continue
                            m_mean = sum(vals) / len(vals)
                            m_low = None
                            m_high = None
                            if len(vals) >= 2:
                                try:
                                    m_std = statistics.stdev(vals)
                                    m_se = m_std / math.sqrt(len(vals))
                                    m_margin = 1.96 * m_se
                                    m_low = max(0.0, m_mean - m_margin)
                                    m_high = min(1.0, m_mean + m_margin)
                                except Exception:
                                    m_low = None
                                    m_high = None
                            entry: Dict[str, float] = {"mean": float(m_mean)}
                            if m_low is not None and m_high is not None:
                                entry["ci_low"] = float(m_low)
                                entry["ci_high"] = float(m_high)
                            metrics_summary[m_name] = entry
                        if metrics_summary:
                            summary_obj["metrics_agg"] = metrics_summary
                        if should_print:
                            if ci_low is not None and ci_high is not None:
                                print(
                                    f"EP Summary | suite={suite_name} model={model_used} agg={summary_obj['agg_score']:.3f} ci95=[{ci_low:.3f},{ci_high:.3f}] runs={num_runs} rows={total_rows}"
                                )
                            else:
                                print(
                                    f"EP Summary | suite={suite_name} model={model_used} agg={summary_obj['agg_score']:.3f} runs={num_runs} rows={total_rows}"
                                )
                            # As per project convention, avoid printing per-metric CI lines to reduce noise
                        if summary_path:
                            import json
                            import pathlib
                            import re
                            import time

                            def _sanitize_filename(text: str) -> str:
                                safe = re.sub(r"[^A-Za-z0-9._-]+", "-", text.strip())
                                return safe[:120]

                            def _extract_effort_tag(params: dict) -> str | None:
                                try:
                                    if not isinstance(params, dict):
                                        return None
                                    # Common locations
                                    if "extra_body" in params and isinstance(params["extra_body"], dict):
                                        eb = params["extra_body"]
                                        if isinstance(eb.get("reasoning"), dict) and "effort" in eb["reasoning"]:
                                            return str(eb["reasoning"]["effort"]).lower()
                                        if "reasoning_effort" in eb:
                                            return str(eb["reasoning_effort"]).lower()
                                    if (
                                        "reasoning" in params
                                        and isinstance(params["reasoning"], dict)
                                        and "effort" in params["reasoning"]
                                    ):
                                        return str(params["reasoning"]["effort"]).lower()
                                except Exception:
                                    return None
                                return None

                            model_slug = _sanitize_filename(model_used)
                            effort_tag = _extract_effort_tag(completions_params) or ""
                            effort_suffix = f"__effort-{_sanitize_filename(effort_tag)}" if effort_tag else ""
                            base_name = f"{suite_name}__{model_slug}{effort_suffix}__{mode}__runs{num_runs}.json"

                            p = pathlib.Path(summary_path)
                            summary_obj["timestamp"] = int(time.time())

                            # When a directory is provided (or a path without .json), write per-combination files inside it
                            if p.suffix.lower() != ".json" or summary_path.endswith("/") or p.is_dir():
                                out_dir = p
                                out_dir.mkdir(parents=True, exist_ok=True)
                                out_file = out_dir / base_name
                            else:
                                # A file path was provided
                                # If multiple parameterizations exist, write side-by-side files with suffixes based on base name
                                parent = p.parent
                                parent.mkdir(parents=True, exist_ok=True)
                                # If we detected an effort tag, fan out to separate files; otherwise write to the exact file
                                if effort_tag:
                                    out_file = parent / f"{p.stem}__{_sanitize_filename(effort_tag)}{p.suffix}"
                                else:
                                    out_file = p

                            with open(out_file, "w", encoding="utf-8") as f:
                                json.dump(summary_obj, f)
                    except Exception:
                        # Do not fail evaluation if summary writing fails
                        pass

                    # # Write all rows from active_logger.read() to a JSONL file in the same directory as the summary
                    # try:
                    #     if active_logger is not None:
                    #         rows = active_logger.read()
                    #         # Write to a .jsonl file alongside the summary file
                    #         jsonl_path = "logs.jsonl"
                    #         import json

                    #         with open(jsonl_path, "w", encoding="utf-8") as f_jsonl:
                    #             for row in rows:
                    #                 json.dump(row.model_dump(exclude_none=True, mode="json"), f_jsonl)
                    #                 f_jsonl.write("\n")
                    # except Exception as e:
                    #     # Do not fail evaluation if log writing fails
                    #     print(e)
                    #     pass

                    # Check threshold after logging
                    if threshold is not None and not passed:
                        assert (
                            agg_score >= threshold.success
                        ), f"Aggregated score {agg_score:.3f} below threshold {threshold.success}"
                        if threshold.standard_deviation is not None:
                            assert (
                                score_std <= threshold.standard_deviation
                            ), f"Standard deviation {score_std:.3f} above threshold {threshold.standard_deviation}"

                except AssertionError:
                    _log_eval_error("finished", data if "data" in locals() else None, passed=False)
                    raise
                except Exception:
                    _log_eval_error("error", data if "data" in locals() else None, passed=False)
                    raise

            return create_dynamically_parameterized_wrapper(test_func, wrapper_body, test_param_names)

        # Create the pytest wrapper
        pytest_wrapper = create_wrapper_with_signature()
        pytest_wrapper = pytest.mark.parametrize(test_param_names, param_tuples)(pytest_wrapper)

        def create_dual_mode_wrapper() -> Callable:
            """
            Creates a wrapper that supports both pytest parameterized execution and direct function calls.

            This wrapper enables the decorated evaluation test function to be used in two ways:
            1. As a pytest test (via pytest.mark.parametrize) with full parameterization
            2. As a direct function call with EvaluationRow data for programmatic use

            The wrapper automatically detects the calling pattern and routes to the appropriate
            execution path, ensuring consistent behavior regardless of how the function is invoked.

            Returns:
                A callable that can handle both pytest test execution and direct function calls
            """
            import asyncio

            # Check if the test function is async
            is_async = asyncio.iscoroutinefunction(test_func)

            if is_async:

                async def dual_mode_wrapper(*args, **kwargs):
                    # Check if this is a direct call with the expected signature
                    if mode == "pointwise":
                        # For pointwise mode, check if called with a single row argument
                        if len(args) == 1 and isinstance(args[0], EvaluationRow) and not kwargs:
                            return await test_func(row=args[0])
                    else:
                        # For batch mode, check if called with rows argument
                        if (
                            len(args) == 1
                            and isinstance(args[0], list)
                            and all(isinstance(r, EvaluationRow) for r in args[0])
                            and not kwargs
                        ):
                            return await test_func(rows=args[0])
                        # Also check if called with keyword argument 'rows'
                        if (
                            len(args) == 0
                            and "rows" in kwargs
                            and isinstance(kwargs["rows"], list)
                            and all(isinstance(r, EvaluationRow) for r in kwargs["rows"])
                        ):
                            return await test_func(**kwargs)

                    # If not a direct call, use the pytest wrapper
                    return pytest_wrapper(*args, **kwargs)

            else:

                def dual_mode_wrapper(*args, **kwargs):
                    # Check if this is a direct call with the expected signature
                    if mode == "pointwise":
                        # For pointwise mode, check if called with a single row argument
                        if len(args) == 1 and isinstance(args[0], EvaluationRow) and not kwargs:
                            return test_func(row=args[0])

                        if len(args) == 0 and "row" in kwargs and isinstance(kwargs["row"], EvaluationRow):
                            return test_func(**kwargs)
                    else:
                        # For batch mode, check if called with rows argument
                        if (
                            len(args) == 1
                            and isinstance(args[0], list)
                            and all(isinstance(r, EvaluationRow) for r in args[0])
                            and not kwargs
                        ):
                            return test_func(rows=args[0])
                        # Also check if called with keyword argument 'rows'
                        if (
                            len(args) == 0
                            and "rows" in kwargs
                            and isinstance(kwargs["rows"], list)
                            and all(isinstance(r, EvaluationRow) for r in kwargs["rows"])
                        ):
                            return test_func(**kwargs)

                    # If not a direct call, use the pytest wrapper
                    return pytest_wrapper(*args, **kwargs)

            # Copy all attributes from the pytest wrapper to our dual mode wrapper
            import functools

            functools.update_wrapper(dual_mode_wrapper, pytest_wrapper)

            return dual_mode_wrapper

        # Create the dual mode wrapper
        dual_mode_wrapper = create_dual_mode_wrapper()

        # Attach metadata so non-pytest runners (e.g., export_benchmark) can reconstruct runs
        try:
            dual_mode_wrapper.__ep_original_test_func = test_func  # type: ignore[attr-defined]
            dual_mode_wrapper.__ep_config = {
                "input_messages": input_messages,
                "input_dataset": input_dataset,
                "dataset_adapter": dataset_adapter,
                "rollout_input_params": completion_params,
                "rollout_processor": rollout_processor,
                "evaluation_test_kwargs": evaluation_test_kwargs,
                "rollout_processor_kwargs": rollout_processor_kwargs,
                "aggregation_method": aggregation_method,
                "passed_threshold": passed_threshold,
                "num_runs": num_runs,
                "max_dataset_rows": max_dataset_rows,
                "mcp_config_path": mcp_config_path,
                "max_concurrent_rollouts": max_concurrent_rollouts,
                "server_script_path": server_script_path,
                "steps": steps,
                "mode": mode,
                "combine_datasets": combine_datasets,
            }  # type: ignore[attr-defined]

            # Provide a direct runner method to avoid external imports
            def __ep_run_direct(
                *,
                model_override: str | None = None,
                num_runs_override: int | None = None,
                rollout_input_params_override: Dict[str, Any] | None = None,
            ):
                cfg = dual_mode_wrapper.__ep_config  # type: ignore[attr-defined]
                models = cfg.get("model") or []
                _model = model_override or (models[0] if models else None)
                if not _model:
                    raise ValueError("No model provided for direct run")
                rip = rollout_input_params_override
                if rip is None:
                    rip_list = cfg.get("rollout_input_params")
                    rip = rip_list[0] if isinstance(rip_list, list) and rip_list else {}
                return run_evaluation_test_direct(
                    test_func=dual_mode_wrapper.__ep_original_test_func,  # type: ignore[attr-defined]
                    input_messages=cfg.get("input_messages"),
                    input_dataset=cfg.get("input_dataset"),
                    dataset_adapter=cfg.get("dataset_adapter"),
                    completions_params=rip,
                    rollout_processor=cfg.get("rollout_processor"),
                    aggregation_method=cfg.get("aggregation_method"),
                    passed_threshold=cfg.get("passed_threshold"),
                    num_runs=(num_runs_override if num_runs_override is not None else cfg.get("num_runs")),
                    max_dataset_rows=cfg.get("max_dataset_rows"),
                    mcp_config_path=cfg.get("mcp_config_path"),
                    max_concurrent_rollouts=cfg.get("max_concurrent_rollouts"),
                    server_script_path=cfg.get("server_script_path"),
                    steps=cfg.get("steps"),
                    mode=cfg.get("mode"),
                    combine_datasets=cfg.get("combine_datasets"),
                )

            dual_mode_wrapper.__ep_run_direct = __ep_run_direct  # type: ignore[attr-defined]
        except Exception:
            # Best-effort; never fail pytest setup due to metadata attachment
            pass

        return dual_mode_wrapper

    return decorator


def run_evaluation_test_direct(
    *,
    test_func: TestFunction,
    input_messages: Optional[List[InputMessagesParam]] = None,
    input_dataset: Optional[List[DatasetPathParam]] = None,
    dataset_adapter: Callable[[List[Dict[str, Any]]], Dataset] = default_dataset_adapter,
    completions_params: Optional[CompletionsParams] = None,
    rollout_processor: RolloutProcessor = default_no_op_rollout_processor,
    rollout_processor_kwargs: Optional[RolloutProcessorInputParam] = None,
    aggregation_method: AggregationMethod = "mean",
    passed_threshold: Optional[Union[EvaluationThreshold, float]] = None,
    num_runs: int = 1,
    max_dataset_rows: Optional[int] = None,
    mcp_config_path: Optional[str] = None,
    max_concurrent_rollouts: int = 8,
    server_script_path: Optional[str] = None,
    steps: int = 30,
    mode: EvaluationTestMode = "batch",
    combine_datasets: bool = True,
) -> Dict[str, Any]:
    """
    Programmatic runner that executes the same pipeline as @evaluation_test without pytest.
    Honors EP_* env overrides and emits the same summary/JSON artifact.
    Returns a dict with keys: summary, results.
    """

    if passed_threshold is not None and not isinstance(passed_threshold, EvaluationThreshold):
        passed_threshold = EvaluationThreshold(success=passed_threshold)

    def _parse_ep_max_rows(default_value: int | None) -> int | None:
        raw = os.getenv("EP_MAX_DATASET_ROWS")
        if raw is None:
            return default_value
        s = raw.strip().lower()
        if s == "none":
            return None
        try:
            return int(s)
        except ValueError:
            return default_value

    def _deep_update_dict(base: dict, override: dict) -> dict:
        for key, value in override.items():
            if isinstance(value, dict) and isinstance(base.get(key), dict):
                _deep_update_dict(base[key], value)
            else:
                base[key] = value
        return base

    # Build dataset/messages
    data: List[EvaluationRow] = []
    if input_dataset is not None:
        # Concatenate rows across multiple paths/URLs
        data_jsonl: List[Dict[str, Any]] = []
        for p in input_dataset:
            data_jsonl.extend(load_jsonl(p))
        effective_max_rows = _parse_ep_max_rows(max_dataset_rows)
        if effective_max_rows is not None:
            data_jsonl = data_jsonl[:effective_max_rows]
        data = dataset_adapter(data_jsonl)
    elif input_messages is not None:
        effective_max_rows = _parse_ep_max_rows(max_dataset_rows)
        msgs = input_messages
        if effective_max_rows is not None and isinstance(msgs, list):
            msgs = msgs[:effective_max_rows]  # type: ignore
        if isinstance(msgs, list) and msgs and isinstance(msgs[0], Message):
            data = [EvaluationRow(messages=msgs)]  # type: ignore[arg-type]
        else:
            data = [EvaluationRow(messages=m) for m in msgs]  # type: ignore
    else:
        raise ValueError("No input dataset or input messages provided")

    # Build input params and apply env JSON override
    completion_params: Dict[str, Any] = completions_params or {}
    try:
        import json as _json

        _env_override = os.getenv("EP_INPUT_PARAMS_JSON")
        if _env_override:
            override_obj = _json.loads(_env_override)
            if isinstance(override_obj, dict):
                completion_params = _deep_update_dict(dict(completion_params), override_obj)
    except Exception:
        pass

    # Prepare metadata
    eval_metadata = EvalMetadata(
        name=test_func.__name__,
        description=test_func.__doc__,
        status="running",
        num_runs=num_runs,
        aggregation_method=aggregation_method,
        passed_threshold=passed_threshold,
        passed=None,
    )

    for row in data:
        if row.input_metadata is None:
            row.input_metadata = InputMetadata()
        row.input_metadata.completion_params = CompletionParams(**completion_params)
        if row.input_metadata.session_data is None:
            row.input_metadata.session_data = {}
        row.input_metadata.session_data["mode"] = mode
        row.eval_metadata = eval_metadata
        row.pid = os.getpid()
        default_logger.log(row)

    config = RolloutProcessorConfig(
        completion_params=completion_params,
        mcp_config_path=mcp_config_path or "",
        max_concurrent_rollouts=max_concurrent_rollouts,
        server_script_path=server_script_path,
        steps=steps,
        kwargs=rollout_processor_kwargs,
    )

    all_results: List[EvaluationRow] = []
    try:
        for _ in range(num_runs):
            fresh_rows = [copy.deepcopy(r) for r in data]
            processed_rows = execute_function(rollout_processor, rows=fresh_rows, config=config)
            if mode == "pointwise":
                for row in processed_rows:
                    result = execute_function(test_func, row=row)
                    if result is None or not isinstance(result, EvaluationRow):
                        raise ValueError(
                            f"Test function {test_func.__name__} did not return an EvaluationRow instance."
                        )
                    all_results.append(result)
            else:
                results = execute_function(test_func, rows=processed_rows)
                if results is None or not isinstance(results, list) or not results:
                    raise ValueError(
                        f"Test function {test_func.__name__} did not return a non-empty list of EvaluationRow instances."
                    )
                if not all(isinstance(r, EvaluationRow) for r in results):
                    raise ValueError(
                        f"Test function {test_func.__name__} returned a list containing non-EvaluationRow instances."
                    )
                all_results.extend(results)

        scores = [r.evaluation_result.score for r in all_results if r.evaluation_result]
        agg_score = aggregate(scores, aggregation_method)

        ci_low: float | None = None
        ci_high: float | None = None
        if aggregation_method == "mean":
            try:
                result_ci = compute_fixed_set_mu_ci(all_results)
                mu_ci_low, mu_ci_high = result_ci[1], result_ci[2]
                if mu_ci_low is not None and mu_ci_high is not None:
                    ci_low = float(mu_ci_low)
                    ci_high = float(mu_ci_high)
            except Exception:
                ci_low = None
                ci_high = None

        passed = None
        if passed_threshold is not None:
            passed = agg_score >= passed_threshold.success
        for r in all_results:
            if r.eval_metadata is not None:
                r.eval_metadata.status = "finished"
                r.eval_metadata.passed = passed
            default_logger.log(r)

        # Summary/JSON artifact (same EP_* env behavior)
        summary_obj: Dict[str, Any] = {}
        try:
            should_print = os.getenv("EP_PRINT_SUMMARY") == "1"
            summary_path = os.getenv("EP_SUMMARY_JSON")
            suite_name = test_func.__name__
            total_rows = len(all_results)
            summary_obj = {
                "suite": suite_name,
                "model": config.completion_params.model,
                "agg_score": float(agg_score) if agg_score is not None else None,
                "num_runs": num_runs,
                "rows": total_rows,
            }
            if ci_low is not None and ci_high is not None:
                summary_obj["agg_ci_low"] = ci_low
                summary_obj["agg_ci_high"] = ci_high
            if should_print:
                if ci_low is not None and ci_high is not None:
                    print(
                        f"EP Summary | suite={suite_name} model={config.completion_params.model} agg={summary_obj['agg_score']:.3f} ci95=[{ci_low:.3f},{ci_high:.3f}] runs={num_runs} rows={total_rows}"
                    )
                else:
                    print(
                        f"EP Summary | suite={suite_name} model={config.completion_params.model} agg={summary_obj['agg_score']:.3f} runs={num_runs} rows={total_rows}"
                    )
            if summary_path:
                import json as _json
                import pathlib as _pathlib
                import re as _re
                import time as _time

                def _sanitize_filename(text: str) -> str:
                    safe = _re.sub(r"[^A-Za-z0-9._-]+", "-", text.strip())
                    return safe[:120]

                def _extract_effort_tag(params: dict) -> str | None:
                    try:
                        if not isinstance(params, dict):
                            return None
                        if "extra_body" in params and isinstance(params["extra_body"], dict):
                            eb = params["extra_body"]
                            if isinstance(eb.get("reasoning"), dict) and "effort" in eb["reasoning"]:
                                return str(eb["reasoning"]["effort"]).lower()
                            if "reasoning_effort" in eb:
                                return str(eb["reasoning_effort"]).lower()
                        if (
                            "reasoning" in params
                            and isinstance(params["reasoning"], dict)
                            and "effort" in params["reasoning"]
                        ):
                            return str(params["reasoning"]["effort"]).lower()
                    except Exception:
                        return None
                    return None

                model_slug = _sanitize_filename(config.completion_params.model)
                effort_tag = _extract_effort_tag(completion_params) or ""
                effort_suffix = f"__effort-{_sanitize_filename(effort_tag)}" if effort_tag else ""
                base_name = f"{suite_name}__{model_slug}{effort_suffix}__{mode}__runs{num_runs}.json"

                p = _pathlib.Path(summary_path)
                summary_obj["timestamp"] = int(_time.time())
                if p.suffix.lower() != ".json" or str(summary_path).endswith("/") or p.is_dir():
                    out_dir = p
                    out_dir.mkdir(parents=True, exist_ok=True)
                    out_file = out_dir / base_name
                else:
                    parent = p.parent
                    parent.mkdir(parents=True, exist_ok=True)
                    if effort_tag:
                        out_file = parent / f"{p.stem}__{_sanitize_filename(effort_tag)}{p.suffix}"
                    else:
                        out_file = p
                with open(out_file, "w", encoding="utf-8") as f:
                    _json.dump(summary_obj, f)
        except Exception:
            pass

<<<<<<< HEAD
        if passed_threshold is not None and not passed:
            assert (
                agg_score >= passed_threshold.success
            ), f"Aggregated score {agg_score:.3f} below threshold {passed_threshold}"
=======
        if threshold_of_success is not None and not passed:
            assert (
                agg_score >= threshold_of_success
            ), f"Aggregated score {agg_score:.3f} below threshold {threshold_of_success}"
>>>>>>> 7317549e

        return {"summary": summary_obj, "results": all_results}
    except Exception:
        # Mark errors on rows
        if eval_metadata is not None:
            eval_metadata.status = "error"
            eval_metadata.passed = False
            for r in data or []:
                if r.eval_metadata is not None:
                    r.eval_metadata.status = "error"
                    r.eval_metadata.passed = False
                default_logger.log(r)
        raise<|MERGE_RESOLUTION|>--- conflicted
+++ resolved
@@ -1063,17 +1063,10 @@
         except Exception:
             pass
 
-<<<<<<< HEAD
         if passed_threshold is not None and not passed:
             assert (
                 agg_score >= passed_threshold.success
             ), f"Aggregated score {agg_score:.3f} below threshold {passed_threshold}"
-=======
-        if threshold_of_success is not None and not passed:
-            assert (
-                agg_score >= threshold_of_success
-            ), f"Aggregated score {agg_score:.3f} below threshold {threshold_of_success}"
->>>>>>> 7317549e
 
         return {"summary": summary_obj, "results": all_results}
     except Exception:
