--- conflicted
+++ resolved
@@ -495,20 +495,12 @@
                         passed = success_passed and std_passed
 
                     # Update eval metadata status and passed field for all results
-<<<<<<< HEAD
                     for result in all_results:
                         for r in result:
                             if r.eval_metadata is not None:
                                 r.eval_metadata.status = "finished"
                                 r.eval_metadata.passed = passed
                         default_logger.log(r)
-=======
-                    for r in all_results:
-                        if r.eval_metadata is not None:
-                            r.eval_metadata.status = "finished"
-                            r.eval_metadata.passed = passed
-                        active_logger.log(r)
->>>>>>> 58546a6b
 
                     # Optional: print and/or persist a summary artifact for CI
                     try:
