--- conflicted
+++ resolved
@@ -3,21 +3,20 @@
 import math
 import os
 import statistics
-<<<<<<< HEAD
-from typing import Any, Callable, Dict, List, Optional, Union
-=======
-from typing import Any, Callable, Dict, List, Literal, Optional
->>>>>>> 16149d2f
+from typing import Any, Callable, Dict, List, Literal, Optional, Union
 
 import pytest
 
 from eval_protocol.dataset_logger import default_logger
-<<<<<<< HEAD
-from eval_protocol.models import CompletionParams, EvalMetadata, EvaluationRow, EvaluationThreshold, InputMetadata
-=======
 from eval_protocol.human_id import generate_id
-from eval_protocol.models import CompletionParams, EvalMetadata, EvaluationRow, InputMetadata, Message
->>>>>>> 16149d2f
+from eval_protocol.models import (
+    CompletionParams,
+    EvalMetadata,
+    EvaluationRow,
+    EvaluationThreshold,
+    InputMetadata,
+    Message,
+)
 from eval_protocol.pytest.default_dataset_adapter import default_dataset_adapter
 from eval_protocol.pytest.default_no_op_rollout_process import default_no_op_rollout_processor
 from eval_protocol.pytest.types import (
@@ -114,15 +113,9 @@
         rollout_processor: Function used to perform the rollout.
         evaluation_test_kwargs: Kwargs for the evaluation function.
         aggregation_method: How to aggregate scores across rows.
-<<<<<<< HEAD
         threshold: Threshold configuration for test success.
             Success rate must be above success, and if set, standard deviation must be below standard_deviation.
-        num_runs: Number of times to repeat the evaluation.
-=======
-        threshold_of_success: If set, fail the test if the aggregated score is
-            below this threshold.
         num_runs: Number of times to repeat the rollout and evaluations.
->>>>>>> 16149d2f
         max_dataset_rows: Limit dataset to the first N rows.
         mcp_config_path: Path to MCP config file that follows MCPMultiClientConfiguration schema
         max_concurrent_rollouts: Maximum number of concurrent rollouts to run in parallel.
@@ -309,6 +302,13 @@
                 ) -> None:
                     log_eval_status_and_rows(eval_metadata, rows, status, passed, default_logger)
 
+                cohort_id = generate_id()
+
+                def _log_eval_error(
+                    status: Literal["finished", "error"], rows: Optional[List[EvaluationRow]] | None, passed: bool
+                ) -> None:
+                    log_eval_status_and_rows(eval_metadata, rows, status, passed, default_logger)
+
                 try:
                     # Handle dataset loading
                     data: List[EvaluationRow] = []
@@ -401,14 +401,7 @@
                         steps=steps,
                     )
 
-<<<<<<< HEAD
                     for i in range(num_runs):
-                        # Regenerate outputs each run by deep-copying the pristine dataset
-                        # so model responses are not reused across runs.
-                        fresh_rows = [copy.deepcopy(r) for r in data]
-                        input_dataset = execute_function(rollout_processor, rows=fresh_rows, config=config)
-=======
-                    for _ in range(num_runs):
                         # Regenerate outputs each run by deep-copying the pristine dataset
                         # so model responses are not reused across runs.
                         run_id = generate_id()
@@ -423,7 +416,6 @@
                             row.rollout_id = generate_id()
 
                         processed_dataset = execute_function(rollout_processor, rows=fresh_dataset, config=config)
->>>>>>> 16149d2f
 
                         if mode == "pointwise":
                             # Pointwise mode: apply the evaluator function to each row
@@ -475,7 +467,7 @@
                     ci_high: float | None = None
                     if aggregation_method == "mean":
                         try:
-                            result_ci = compute_fixed_set_mu_ci(all_results)
+                            result_ci = compute_fixed_set_mu_ci([item for sublist in all_results for item in sublist])
                             mu_ci_low, mu_ci_high = result_ci[1], result_ci[2]
                             if mu_ci_low is not None and mu_ci_high is not None:
                                 ci_low = float(mu_ci_low)
@@ -485,6 +477,21 @@
                             ci_low = None
                             ci_high = None
 
+                    # Compute 95% confidence interval for the fixed-set mean μ (by-question, using repeats)
+                    ci_low: float | None = None
+                    ci_high: float | None = None
+                    if aggregation_method == "mean":
+                        try:
+                            result_ci = compute_fixed_set_mu_ci([item for sublist in all_results for item in sublist])
+                            mu_ci_low, mu_ci_high = result_ci[1], result_ci[2]
+                            if mu_ci_low is not None and mu_ci_high is not None:
+                                ci_low = float(mu_ci_low)
+                                ci_high = float(mu_ci_high)
+                                # Keep agg_score as-is (mean over scores). For equal repeats per question these match.
+                        except Exception:
+                            ci_low = None
+                            ci_high = None
+
                     # Determine if the evaluation passed based on threshold
                     passed = None
 
@@ -512,7 +519,7 @@
                         summary_path = os.getenv("EP_SUMMARY_JSON")
                         suite_name = test_func.__name__
                         model_used = model_name
-                        total_rows = len(all_results)
+                        total_rows = len([item for sublist in all_results for item in sublist])
                         summary_obj = {
                             "suite": suite_name,
                             "model": model_used,
@@ -529,7 +536,7 @@
                         from collections import defaultdict
 
                         metric_scores: Dict[str, list] = defaultdict(list)
-                        for r in all_results:
+                        for r in [item for sublist in all_results for item in sublist]:
                             if r.evaluation_result and r.evaluation_result.metrics:
                                 for m_name, m_res in r.evaluation_result.metrics.items():
                                     if m_res is not None and getattr(m_res, "score", None) is not None:
