import asyncio
import copy
import inspect
import json
import math
import os
import pathlib
import re
import statistics
import time
from dataclasses import replace
from typing import Any, Callable, Dict, List, Literal, Optional, Union
from collections import defaultdict

from mcp.types import Completion
import pytest

from eval_protocol.dataset_logger import default_logger
from eval_protocol.dataset_logger.dataset_logger import DatasetLogger
from eval_protocol.human_id import generate_id, num_combinations
from eval_protocol.models import (
    CompletionParams,
    EvalMetadata,
    EvaluationRow,
    EvaluationThreshold,
    InputMetadata,
    Message,
)
from eval_protocol.pytest.default_dataset_adapter import default_dataset_adapter
from eval_protocol.pytest.default_no_op_rollout_processor import NoOpRolloutProcessor
from eval_protocol.pytest.rollout_processor import RolloutProcessor
from eval_protocol.pytest.types import (
    Dataset,
    DatasetPathParam,
    EvaluationInputParam,
    EvaluationTestMode,
    InputMessagesParam,
    ModelParam,
    RolloutProcessorConfig,
    RolloutProcessorInputParam,
    TestFunction,
)
from eval_protocol.pytest.utils import (
    AggregationMethod,
    aggregate,
    create_dynamically_parameterized_wrapper,
    deep_update_dict,
    execute_function,
    extract_effort_tag,
    generate_parameter_combinations,
    log_eval_status_and_rows,
    parse_ep_max_rows,
    rollout_processor_with_retry,
    sanitize_filename,
)
from eval_protocol.pytest.exception_config import ExceptionHandlerConfig
from eval_protocol.stats.confidence_intervals import compute_fixed_set_mu_ci

from ..common_utils import load_jsonl


def postprocess(
    all_results: List[List[EvaluationRow]],
    aggregation_method: AggregationMethod,
    threshold: Optional[EvaluationThreshold],
    active_logger: DatasetLogger,
    mode: EvaluationTestMode,
    completion_params: CompletionParams,
    test_func_name: str,
    num_runs: int,
):
    scores = [
        sum([r.evaluation_result.score for r in result if r.evaluation_result]) / len(result) for result in all_results
    ]
    agg_score = aggregate(scores, aggregation_method)

    # Compute 95% confidence interval for the fixed-set mean μ (by-question, using repeats)
    ci_low: float | None = None
    ci_high: float | None = None
    if aggregation_method == "mean":
        try:
            result_ci = compute_fixed_set_mu_ci([item for sublist in all_results for item in sublist])
            _, mu_ci_low, mu_ci_high, standard_error = result_ci
            if mu_ci_low is not None and mu_ci_high is not None:
                ci_low = float(mu_ci_low)
                ci_high = float(mu_ci_high)
                # Keep agg_score as-is (mean over scores). For equal repeats per question these match.
        except Exception:
            ci_low = None
            ci_high = None

    # Determine if the evaluation passed based on threshold
    passed = None

    if threshold is not None:
        success_passed, standard_error_passed = True, True

        success_passed = agg_score >= threshold.success

        if threshold.standard_error is not None and standard_error is not None:
            standard_error_passed = standard_error <= threshold.standard_error

        passed = success_passed and standard_error_passed

    # Update eval metadata passed field for all results
    for result in all_results:
        for r in result:
            if r.eval_metadata is not None:
                r.eval_metadata.passed = passed
            if r.evaluation_result is not None:
                r.evaluation_result.agg_score = agg_score
                r.evaluation_result.standard_error = standard_error
            active_logger.log(r)

    # Optional: print and/or persist a summary artifact for CI
    try:
        should_print = os.getenv("EP_PRINT_SUMMARY") == "1"
        summary_path = os.getenv("EP_SUMMARY_JSON")
        suite_name = test_func_name
        model_used = completion_params["model"]
        total_rows = len([item for sublist in all_results for item in sublist])
        summary_obj = {
            "suite": suite_name,
            "model": model_used,
            "agg_score": float(agg_score) if agg_score is not None else None,
            "num_runs": num_runs,
            "rows": total_rows,
        }
        if ci_low is not None and ci_high is not None:
            summary_obj["agg_ci_low"] = ci_low
            summary_obj["agg_ci_high"] = ci_high

        # Aggregate per-metric mean and 95% CI when available
        metrics_summary: Dict[str, Dict[str, float]] = {}

        metric_scores: Dict[str, list] = defaultdict(list)
        for r in [item for sublist in all_results for item in sublist]:
            if r.evaluation_result and r.evaluation_result.metrics:
                for m_name, m_res in r.evaluation_result.metrics.items():
                    if m_res is not None and getattr(m_res, "score", None) is not None:
                        metric_scores[m_name].append(m_res.score)
        for m_name, vals in metric_scores.items():
            if len(vals) == 0:
                continue
            m_mean = sum(vals) / len(vals)
            m_low = None
            m_high = None
            if len(vals) >= 2:
                try:
                    m_std = statistics.stdev(vals)
                    m_se = m_std / math.sqrt(len(vals))
                    m_margin = 1.96 * m_se
                    m_low = max(0.0, m_mean - m_margin)
                    m_high = min(1.0, m_mean + m_margin)
                except Exception:
                    m_low = None
                    m_high = None
            entry: Dict[str, float] = {"mean": float(m_mean)}
            if m_low is not None and m_high is not None:
                entry["ci_low"] = float(m_low)
                entry["ci_high"] = float(m_high)
            metrics_summary[m_name] = entry
        if metrics_summary:
            summary_obj["metrics_agg"] = metrics_summary
        if should_print:
            if ci_low is not None and ci_high is not None:
                print(
                    f"EP Summary | suite={suite_name} model={model_used} agg={summary_obj['agg_score']:.3f} ci95=[{ci_low:.3f},{ci_high:.3f}] runs={num_runs} rows={total_rows}"
                )
            else:
                print(
                    f"EP Summary | suite={suite_name} model={model_used} agg={summary_obj['agg_score']:.3f} runs={num_runs} rows={total_rows}"
                )
            # As per project convention, avoid printing per-metric CI lines to reduce noise
        if summary_path:
            model_slug = sanitize_filename(model_used)
            effort_tag = extract_effort_tag(completion_params) or ""
            effort_suffix = f"__effort-{sanitize_filename(effort_tag)}" if effort_tag else ""
            base_name = f"{suite_name}__{model_slug}{effort_suffix}__{mode}__runs{num_runs}.json"

            p = pathlib.Path(summary_path)
            summary_obj["timestamp"] = int(time.time())

            # When a directory is provided (or a path without .json), write per-combination files inside it
            if p.suffix.lower() != ".json" or summary_path.endswith("/") or p.is_dir():
                out_dir = p
                out_dir.mkdir(parents=True, exist_ok=True)
                out_file = out_dir / base_name
            else:
                # A file path was provided
                # If multiple parameterizations exist, write side-by-side files with suffixes based on base name
                parent = p.parent
                parent.mkdir(parents=True, exist_ok=True)
                # If we detected an effort tag, fan out to separate files; otherwise write to the exact file
                if effort_tag:
                    out_file = parent / f"{p.stem}__{sanitize_filename(effort_tag)}{p.suffix}"
                else:
                    out_file = p

            with open(out_file, "w", encoding="utf-8") as f:
                json.dump(summary_obj, f)
    except Exception:
        # Do not fail evaluation if summary writing fails
        pass

    # # Write all rows from active_logger.read() to a JSONL file in the same directory as the summary
    # try:
    #     if active_logger is not None:
    #         rows = active_logger.read()
    #         # Write to a .jsonl file alongside the summary file
    #         jsonl_path = "logs.jsonl"
    #         import json

    #         with open(jsonl_path, "w", encoding="utf-8") as f_jsonl:
    #             for row in rows:
    #                 json.dump(row.model_dump(exclude_none=True, mode="json"), f_jsonl)
    #                 f_jsonl.write("\n")
    # except Exception as e:
    #     # Do not fail evaluation if log writing fails
    #     print(e)
    #     pass

    # Check threshold after logging
    if threshold is not None and not passed:
        assert agg_score >= threshold.success, f"Aggregated score {agg_score:.3f} below threshold {threshold.success}"
        if threshold.standard_error is not None and standard_error is not None:
            assert standard_error <= threshold.standard_error, (
                f"Standard error {standard_error:.3f} above threshold {threshold.standard_error}"
            )


def evaluation_test(  # noqa: C901
    *,
    completion_params: List[CompletionParams],
    input_messages: Optional[List[InputMessagesParam]] = None,
    input_dataset: Optional[List[DatasetPathParam]] = None,
    dataset_adapter: Callable[[List[Dict[str, Any]]], Dataset] = default_dataset_adapter,
    rollout_processor: RolloutProcessor = NoOpRolloutProcessor(),
    evaluation_test_kwargs: Optional[List[EvaluationInputParam]] = None,
    rollout_processor_kwargs: Optional[RolloutProcessorInputParam] = None,
    aggregation_method: AggregationMethod = "mean",
    passed_threshold: Optional[Union[EvaluationThreshold, float, dict]] = None,
    num_runs: int = 1,
    max_dataset_rows: Optional[int] = None,
    mcp_config_path: Optional[str] = None,
    max_concurrent_rollouts: int = 8,
    server_script_path: Optional[str] = None,
    steps: int = 30,
    mode: EvaluationTestMode = "pointwise",
    combine_datasets: bool = True,
    logger: Optional[DatasetLogger] = None,
    exception_handler_config: Optional[ExceptionHandlerConfig] = None,
) -> Callable[
    [TestFunction],
    TestFunction,
]:
    """Decorator to create pytest-based evaluation tests.

    Here are some key concepts to understand the terminology in EP:

    - "invocation" is a single execution of a test function. An invocation can
        generate 1 or more experiments. Grouping by invocation might be useful to
        aggregate eval scores across multiple invocations when you want to aggregate
        scores across multiple datasets.
    - "experiment" is a group of runs with for a combination of parameters. A single
        experiment will have multiple runs if num_runs > 1.
        1. If your evaluation_test has combinations of parameters, it will generate
        multiple experiments per combination of parameters.
        2. A new execution of a test function will generate a new experiment.
    - "run" is a group of rollouts. For multiple num_runs > 1, there will be
        multiple "run_id"s.
    - "rollout" is the execution/process that produces a "trajectory". You
        "execute" multiple rollouts to generate a dataset of trajectories.
    - "trajectory" is the result produced by a rollout — a list of OpenAI Chat
        Completion messages (e.g. the "messages" field in EvaluationRow).
    - "row" both the input and output of an evaluation. For example, in
        tau-bench, a row is a task within the dataset that can be identified as
        "airline_task_0" or "airline_task_1" etc. The "row_id" can be populated from
        the dataset itself to identify a particular task you want to evaluate.  If
        not provided, EP will generate a "row_id" for each row whenever you call the
        evaluation test.
    - "dataset" is a collection of rows (e.g. List[EvauluationRow])
    - "eval" is a rubric implemented in the body of an @evaluation_test
        decorated test. It simply produces a score from 0 to 1 and attached it
        to the row as the "evaluation_result" field.

    "invocation", "experiment", "run", "rollout", and "row" each have a unique ID
    which can be used to easily group and identify your dataset by.

    Args:
        input_messages: Messages to send to the model. This is useful if you
            don't have a dataset but can hard-code the messages. Will be passed as
            "input_dataset" to the test function.
        input_dataset: Paths to JSONL datasets. This is useful if you have a
            dataset already. Provide a dataset_adapter to convert the input dataset
            to a list of EvaluationRows if you have a custom dataset format.
        dataset_adapter: Function to convert the input dataset to a list of
            EvaluationRows. This is useful if you have a custom dataset format.
        completion_params: Generation parameters for the rollout.
        rollout_processor: Function used to perform the rollout.
        evaluation_test_kwargs: Kwargs for the evaluation function.
        rollout_processor_kwargs: Kwargs for the rollout processor.
        aggregation_method: How to aggregate scores across rows.
        passed_threshold: Threshold configuration for test success. Must be a float or EvaluationThreshold object.
            Success rate must be above success, and if set, standard error must be below standard_error.
            Success rate +/- one standard_error is equivalent to 68% confidence interval.
        num_runs: Number of times to repeat the rollout and evaluations.
        max_dataset_rows: Limit dataset to the first N rows.
        mcp_config_path: Path to MCP config file that follows MCPMultiClientConfiguration schema
        max_concurrent_rollouts: Maximum number of concurrent rollouts to run in parallel.
        server_script_path: Path to the MCP server script to run (default: "examples/tau2_mcp/server.py").
        steps: Number of rollout steps to execute (default: 30).
        mode: Evaluation mode. "pointwise" (default) applies test function to each row (rollout result).
            "groupwise" applies test function to a group of rollout results from the same original row (for use cases such as dpo/grpo).
            "all" applies test function to the whole dataset.
        logger: DatasetLogger to use for logging. If not provided, a default logger will be used.
        exception_handler_config: Configuration for exception handling and backoff retry logic.
            If not provided, a default configuration will be used with common retryable exceptions.
    """

    active_logger: DatasetLogger = logger if logger else default_logger

    def decorator(
        test_func: TestFunction,
    ):
        if passed_threshold is not None:
            if isinstance(passed_threshold, float):
                threshold = EvaluationThreshold(success=passed_threshold)
            else:
                threshold = EvaluationThreshold(**passed_threshold)
        else:
            threshold = None

        sig = inspect.signature(test_func)
        if not completion_params:
            raise ValueError("completion_params is required")

        # For pointwise/groupwise mode, we expect a different signature
        # we expect single row to be passed in as the original row
        if mode == "pointwise":
            # Pointwise mode: function should accept messages and other row-level params
            if "row" not in sig.parameters:
                raise ValueError("In pointwise mode, your eval function must have a parameter named 'row'")

            # validate that "Row" is of type EvaluationRow
            if sig.parameters["row"].annotation is not EvaluationRow:
                raise ValueError("In pointwise mode, the 'row' parameter must be of type EvaluationRow")

            # validate that the function has a return type of EvaluationRow
            if sig.return_annotation is not EvaluationRow:
                raise ValueError("In pointwise mode, your eval function must return an EvaluationRow instance")

            # additional check for groupwise evaluation
        elif mode == "groupwise":
            if "rows" not in sig.parameters:
                raise ValueError("In groupwise mode, your eval function must have a parameter named 'rows'")

            # validate that "Rows" is of type List[EvaluationRow]
            if sig.parameters["rows"].annotation is not List[EvaluationRow]:
                raise ValueError("In groupwise mode, the 'rows' parameter must be of type List[EvaluationRow")

            # validate that the function has a return type of List[EvaluationRow]
            if sig.return_annotation is not List[EvaluationRow]:
                raise ValueError("In groupwise mode, your eval function must return a list of EvaluationRow instances")
            if len(completion_params) < 2:
                raise ValueError("In groupwise mode, you must provide at least 2 completion parameters")
        else:
            # all mode: function should accept input_dataset and model
            if "rows" not in sig.parameters:
                raise ValueError("In all mode, your eval function must have a parameter named 'rows'")

            # validate that "Rows" is of type List[EvaluationRow]
            if sig.parameters["rows"].annotation is not List[EvaluationRow]:
                raise ValueError("In all mode, the 'rows' parameter must be of type List[EvaluationRow")

            # validate that the function has a return type of List[EvaluationRow]
            if sig.return_annotation is not List[EvaluationRow]:
                raise ValueError("In all mode, your eval function must return a list of EvaluationRow instances")

        async def execute_with_params(
            test_func: TestFunction,
            processed_row: EvaluationRow | None = None,
            processed_dataset: List[EvaluationRow] | None = None,
            evaluation_test_kwargs: Optional[EvaluationInputParam] = None,
        ):
            kwargs = {}
            if processed_dataset is not None:
                kwargs["rows"] = processed_dataset
            if processed_row is not None:
                kwargs["row"] = processed_row
            if evaluation_test_kwargs is not None:
                if "row" in evaluation_test_kwargs:
                    raise ValueError("'row' is a reserved parameter for the evaluation function")
                if "rows" in evaluation_test_kwargs:
                    raise ValueError("'rows' is a reserved parameter for the evaluation function")
                kwargs.update(evaluation_test_kwargs)

            # Handle both sync and async test functions
            if asyncio.iscoroutinefunction(test_func):
                return await test_func(**kwargs)
            else:
                return test_func(**kwargs)

        # preserve the original completion_params list for groupwise mode
        original_completion_params_list = completion_params

        # Calculate all possible combinations of parameters
        if mode == "groupwise":
            combinations = generate_parameter_combinations(
                input_dataset, None, input_messages, evaluation_test_kwargs, max_dataset_rows, combine_datasets
            )
        else:
            combinations = generate_parameter_combinations(
                input_dataset,
                completion_params,
                input_messages,
                evaluation_test_kwargs,
                max_dataset_rows,
                combine_datasets,
            )
        if len(combinations) == 0:
            raise ValueError(
                "No combinations of parameters were found. Please provide at least a model and one of input_dataset or input_messages."
            )

        # Create parameter tuples for pytest.mark.parametrize
        param_tuples = []
        for combo in combinations:
            dataset, cp, messages, etk = combo
            param_tuple = []
            if input_dataset is not None:
                param_tuple.append(dataset)
            if completion_params is not None:
                param_tuple.append(cp)
            if input_messages is not None:
                param_tuple.append(messages)
            if evaluation_test_kwargs is not None:
                param_tuple.append(etk)
            param_tuples.append(tuple(param_tuple))

        # For all mode, preserve the original parameter names
        test_param_names = []
        if input_dataset is not None:
            test_param_names.append("dataset_path")
        if completion_params is not None:
            test_param_names.append("completion_params")
        if input_messages is not None:
            test_param_names.append("input_messages")
        if evaluation_test_kwargs is not None:
            test_param_names.append("evaluation_test_kwargs")

        # Create wrapper function with exact signature that pytest expects
        def create_wrapper_with_signature() -> Callable:
            # Create the function body that will be used
            invocation_id = generate_id()

            async def wrapper_body(**kwargs):
                eval_metadata = None
                all_results: List[List[EvaluationRow]] = [[] for _ in range(num_runs)]

                experiment_id = generate_id()

                def _log_eval_error(
                    status: Literal["finished", "error"], rows: Optional[List[EvaluationRow]] | None, passed: bool
                ) -> None:
                    log_eval_status_and_rows(eval_metadata, rows, status, passed, active_logger)

                try:
                    # Handle dataset loading
                    data: List[EvaluationRow] = []
                    if "dataset_path" in kwargs and kwargs["dataset_path"] is not None:
                        ds_arg = kwargs["dataset_path"]
                        # Support either a single path or a list of paths; if a list is provided,
                        # concatenate the rows from each file in order.
                        if isinstance(ds_arg, list):
                            data_jsonl = []
                            for p in ds_arg:
                                data_jsonl.extend(load_jsonl(p))
                        else:
                            data_jsonl = load_jsonl(ds_arg)
                        # Apply env override for max rows if present
                        effective_max_rows = parse_ep_max_rows(max_dataset_rows)
                        if effective_max_rows is not None:
                            data_jsonl = data_jsonl[:effective_max_rows]
                        data = dataset_adapter(data_jsonl)
                    elif "input_messages" in kwargs and kwargs["input_messages"] is not None:
                        # Support either a single row (List[Message]) or many rows (List[List[Message]])
                        im = kwargs["input_messages"]
                        if isinstance(im, list) and len(im) > 0 and isinstance(im[0], Message):
                            # Single row of Message objects
                            data = [EvaluationRow(messages=im)]
                        else:
                            # Multiple rows: list of List[Message]
                            data = [EvaluationRow(messages=m) for m in im]
                    else:
                        raise ValueError("No input dataset or input messages provided")

                    for row in data:
                        # generate a stable row_id for each row
                        if row.input_metadata.row_id is None:
                            # Generate a stable, deterministic row_id using the row's hash and num_combinations
                            index = hash(row)
                            max_index = num_combinations() - 1
                            # Ensure index is a non-negative integer within [0, max_index]
                            index = abs(index) % (max_index + 1)
                            row.input_metadata.row_id = generate_id(seed=0, index=index)

                    completion_params = kwargs["completion_params"]
                    if completion_params and ("model" not in completion_params or not completion_params["model"]):
                        raise ValueError(
                            "No model provided. Please provide a model in the completion parameters object."
                        )

                    # Optional global overrides via environment for ad-hoc experimentation
                    # EP_INPUT_PARAMS_JSON can contain a JSON object that will be deep-merged
                    # into input_params (e.g., '{"temperature":0,"extra_body":{"reasoning":{"effort":"low"}}}').
                    try:
                        import json as _json

                        _env_override = os.getenv("EP_INPUT_PARAMS_JSON")
                        if _env_override:
                            override_obj = _json.loads(_env_override)
                            if isinstance(override_obj, dict):
                                completion_params = deep_update_dict(dict(completion_params), override_obj)
                    except Exception:
                        pass

                    # Create eval metadata with test function info and current commit hash
                    eval_metadata = EvalMetadata(
                        name=test_func.__name__,
                        description=test_func.__doc__,
                        status="running",
                        num_runs=num_runs,
                        aggregation_method=aggregation_method,
                        passed_threshold=threshold,
                        passed=None,
                    )
                    for row in data:
                        if row.input_metadata is None:
                            row.input_metadata = InputMetadata()
                        row.input_metadata.completion_params = completion_params
                        # Add mode to session_data
                        if row.input_metadata.session_data is None:
                            row.input_metadata.session_data = {}
                        row.input_metadata.session_data["mode"] = mode
                        # Initialize eval_metadata for each row
                        row.eval_metadata = eval_metadata
                        row.execution_metadata.experiment_id = experiment_id
                        row.execution_metadata.invocation_id = invocation_id

                        # has to be done in the pytest main process since it's
                        # used to determine whether this eval has stopped
                        row.pid = os.getpid()

                    # Prepare rollout processor config once; we will generate fresh outputs per run
                    config = RolloutProcessorConfig(
                        completion_params=completion_params,
                        mcp_config_path=mcp_config_path or "",
                        max_concurrent_rollouts=max_concurrent_rollouts,
                        server_script_path=server_script_path,
                        steps=steps,
                        logger=active_logger,
                        kwargs=rollout_processor_kwargs or {},
                        exception_handler_config=exception_handler_config,
                    )
<<<<<<< HEAD

=======
                    max_retry = int(os.getenv("EP_MAX_RETRY", "0"))
>>>>>>> aac02144
                    for i in range(num_runs):
                        # Regenerate outputs each run by deep-copying the pristine dataset
                        # so model responses are not reused across runs.
                        run_id = generate_id()
                        fresh_dataset = [r.model_copy(deep=True) for r in data]

                        # apply new run_id to fresh_dataset
                        for row in fresh_dataset:
                            row.execution_metadata.run_id = run_id

                        # generate new rollout_id for each row
                        for row in fresh_dataset:
                            row.execution_metadata.rollout_id = generate_id()

                        # log the fresh_dataset
                        for row in fresh_dataset:
                            active_logger.log(row)

                        if mode == "pointwise":
                            # Pointwise mode, rollouts will return as they complete so we can pipeline evaluation_test execution
                            semaphore = asyncio.Semaphore(max_concurrent_rollouts)
                            tasks = []

                            async def _execute_with_semaphore(row):
                                async with semaphore:
                                    # NOTE: we will still evaluate errored rows (give users control over this)
                                    # i.e., they can choose to give EvaluateResult.score = 0 for errored rows in their test_func
                                    result = await execute_with_params(
                                        test_func,
                                        processed_row=row,
                                        evaluation_test_kwargs=kwargs.get("evaluation_test_kwargs") or {},
                                    )
                                    if result is None or not isinstance(result, EvaluationRow):
                                        raise ValueError(
                                            f"Test function {test_func.__name__} did not return an EvaluationRow instance. You must return an EvaluationRow instance from your test function decorated with @evaluation_test."
                                        )
                                    return result

                            # Use wrapper that handles retry logic internally
                            async for row in rollout_processor_with_retry(rollout_processor, fresh_dataset, config):
                                tasks.append(asyncio.create_task(_execute_with_semaphore(row)))

                            results = await asyncio.gather(*tasks)

                            all_results[i] = results
                        elif mode == "groupwise":
                            # rollout all the completion_params for the same row at once, and then send the output to the test_func
                            row_groups = defaultdict(list)  # key: row_id, value: list of rollout_result
                            tasks: List[asyncio.Task[List[EvaluationRow]]] = []
                            # completion_groups = []
                            for idx, cp in enumerate(original_completion_params_list):
                                config = RolloutProcessorConfig(
                                    completion_params=cp,
                                    mcp_config_path=mcp_config_path or "",
                                    max_concurrent_rollouts=max_concurrent_rollouts,
                                    server_script_path=server_script_path,
                                    steps=steps,
                                    logger=active_logger,
                                    kwargs=rollout_processor_kwargs or {},
                                )
                                lst = []

                                async def _collect_result(config, lst, max_retry):
                                    result = []
                                    async for row in rollout_processor_with_retry(
                                        rollout_processor, lst, config, max_retry
                                    ):
                                        result.append(row)
                                    return result

                                for ori_row in fresh_dataset:
                                    copied_row = ori_row.model_copy(deep=True)
                                    # overwrite the rollout_id to the index of the completion_params
                                    copied_row.execution_metadata.rollout_id = (
                                        str(ori_row.execution_metadata.rollout_id) + "_" + str(idx)
                                    )
                                    copied_row.input_metadata.completion_params = cp
                                    lst.append(copied_row)
                                tasks.append(asyncio.create_task(_collect_result(config, lst, max_retry)))
                            rollout_results = await asyncio.gather(*tasks)
                            for result in rollout_results:
                                for row in result:
                                    row_groups[row.input_metadata.row_id].append(row)
                            results = []
                            for row_id, rows in row_groups.items():
                                result = await execute_with_params(
                                    test_func,
                                    processed_dataset=rows,
                                    evaluation_test_kwargs=kwargs.get("evaluation_test_kwargs") or {},
                                )
                                results.extend(result)
                            all_results[i] = results
                        else:
                            # Batch mode: collect all results first, then evaluate (no pipelining)
                            input_dataset = []
                            async for row in rollout_processor_with_retry(rollout_processor, fresh_dataset, config):
                                input_dataset.append(row)
                            # NOTE: we will still evaluate errored rows (give users control over this)
                            # i.e., they can choose to give EvaluateResult.score = 0 for errored rows in their test_func
                            results = await execute_with_params(
                                test_func,
                                processed_dataset=input_dataset,
                                evaluation_test_kwargs=kwargs.get("evaluation_test_kwargs") or {},
                            )
                            if results is None:
                                raise ValueError(
                                    f"Test function {test_func.__name__} did not return an EvaluationRow instance. You must return an EvaluationRow instance from your test function decorated with @evaluation_test."
                                )
                            if not isinstance(results, list):
                                raise ValueError(
                                    f"Test function {test_func.__name__} did not return a list of EvaluationRow instances. You must return a list of EvaluationRow instances from your test function decorated with @evaluation_test."
                                )
                            if not results:
                                raise ValueError(
                                    f"Test function {test_func.__name__} returned an empty list. You must return a non-empty list of EvaluationRow instances from your test function decorated with @evaluation_test."
                                )
                            if not all(isinstance(r, EvaluationRow) for r in results):
                                raise ValueError(
                                    f"Test function {test_func.__name__} returned a list containing non-EvaluationRow instances. You must return a list of EvaluationRow instances from your test function decorated with @evaluation_test."
                                )
                            all_results[i] = results

                        for r in results:
                            if r.eval_metadata is not None:
                                r.eval_metadata.status = "finished"
                            active_logger.log(r)

                    # for groupwise mode, the result contains eval otuput from multiple completion_params, we need to differentiate them
                    # rollout_id is used to differentiate the result from different completion_params
                    if mode == "groupwise":
                        results_by_group = [
                            [[] for _ in range(num_runs)] for _ in range(len(original_completion_params_list))
                        ]
                        for i_run, result in enumerate(all_results):
                            for r in result:
                                completion_param_idx = int(r.execution_metadata.rollout_id.split("_")[1])
                                results_by_group[completion_param_idx][i_run].append(r)
                        for rollout_id, result in enumerate(results_by_group):
                            postprocess(
                                result,
                                aggregation_method,
                                threshold,
                                active_logger,
                                mode,
                                original_completion_params_list[rollout_id],
                                test_func.__name__,
                                num_runs,
                            )
                    else:
                        postprocess(
                            all_results,
                            aggregation_method,
                            threshold,
                            active_logger,
                            mode,
                            completion_params,
                            test_func.__name__,
                            num_runs,
                        )

                except AssertionError:
                    _log_eval_error("finished", data if "data" in locals() else None, passed=False)
                    raise
                except Exception:
                    _log_eval_error("error", data if "data" in locals() else None, passed=False)
                    raise

            return create_dynamically_parameterized_wrapper(test_func, wrapper_body, test_param_names)

        # Create the pytest wrapper
        pytest_wrapper = create_wrapper_with_signature()
        pytest_wrapper = pytest.mark.parametrize(test_param_names, param_tuples)(pytest_wrapper)
        pytest_wrapper = pytest.mark.asyncio(pytest_wrapper)

        def create_dual_mode_wrapper() -> Callable:
            """
            Creates a wrapper that supports both pytest parameterized execution and direct function calls.

            This wrapper enables the decorated evaluation test function to be used in two ways:
            1. As a pytest test (via pytest.mark.parametrize) with full parameterization
            2. As a direct function call with EvaluationRow data for programmatic use

            The wrapper automatically detects the calling pattern and routes to the appropriate
            execution path, ensuring consistent behavior regardless of how the function is invoked.

            Returns:
                A callable that can handle both pytest test execution and direct function calls
            """
            import asyncio

            # Check if the test function is async
            is_async = asyncio.iscoroutinefunction(test_func)

            async def call_test_func(**call_kwargs):
                """Helper to call test_func with proper async/sync handling"""
                if is_async:
                    return await test_func(**call_kwargs)
                else:
                    return test_func(**call_kwargs)

            async def dual_mode_wrapper(*args, **kwargs):
                # Check if this is a direct call with the expected signature
                if mode == "pointwise":
                    # For pointwise mode, check if called with a single row argument
                    if len(args) == 1 and isinstance(args[0], EvaluationRow) and not kwargs:
                        return await call_test_func(row=args[0])
                else:
                    # For batch mode, check if called with rows argument
                    if (
                        len(args) == 1
                        and isinstance(args[0], list)
                        and all(isinstance(r, EvaluationRow) for r in args[0])
                        and not kwargs
                    ):
                        return await call_test_func(rows=args[0])
                    # Also check if called with keyword argument 'rows'
                    if (
                        len(args) == 0
                        and "rows" in kwargs
                        and isinstance(kwargs["rows"], list)
                        and all(isinstance(r, EvaluationRow) for r in kwargs["rows"])
                    ):
                        return await call_test_func(**kwargs)

                # If not a direct call, use the pytest wrapper
                return await pytest_wrapper(*args, **kwargs)

            # Copy all attributes from the pytest wrapper to our dual mode wrapper
            import functools

            functools.update_wrapper(dual_mode_wrapper, pytest_wrapper)

            return dual_mode_wrapper

        # Create the dual mode wrapper
        dual_mode_wrapper = create_dual_mode_wrapper()

        return dual_mode_wrapper

    return decorator<|MERGE_RESOLUTION|>--- conflicted
+++ resolved
@@ -563,11 +563,7 @@
                         kwargs=rollout_processor_kwargs or {},
                         exception_handler_config=exception_handler_config,
                     )
-<<<<<<< HEAD
-
-=======
-                    max_retry = int(os.getenv("EP_MAX_RETRY", "0"))
->>>>>>> aac02144
+
                     for i in range(num_runs):
                         # Regenerate outputs each run by deep-copying the pristine dataset
                         # so model responses are not reused across runs.
@@ -630,11 +626,9 @@
                                 )
                                 lst = []
 
-                                async def _collect_result(config, lst, max_retry):
+                                async def _collect_result(config, lst):
                                     result = []
-                                    async for row in rollout_processor_with_retry(
-                                        rollout_processor, lst, config, max_retry
-                                    ):
+                                    async for row in rollout_processor_with_retry(rollout_processor, lst, config):
                                         result.append(row)
                                     return result
 
@@ -646,7 +640,7 @@
                                     )
                                     copied_row.input_metadata.completion_params = cp
                                     lst.append(copied_row)
-                                tasks.append(asyncio.create_task(_collect_result(config, lst, max_retry)))
+                                tasks.append(asyncio.create_task(_collect_result(config, lst)))
                             rollout_results = await asyncio.gather(*tasks)
                             for result in rollout_results:
                                 for row in result:
