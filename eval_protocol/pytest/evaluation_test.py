--- conflicted
+++ resolved
@@ -418,8 +418,9 @@
                     max_retry = int(os.getenv("EP_MAX_RETRY", "0"))
 
                     for i in range(num_runs):
+                        # Regenerate outputs each run by deep-copying the pristine dataset
+                        # so model responses are not reused across runs.
                         run_id = generate_id()
-<<<<<<< HEAD
                         retry_attempt = 0
                         current_data = data
 
@@ -452,79 +453,6 @@
                             # log the fresh_dataset
                             for row in fresh_dataset:
                                 active_logger.log(row)
-
-                            processed_dataset = execute_function(rollout_processor, rows=fresh_dataset, config=config)
-
-                            if mode == "pointwise":
-                                # Pointwise mode: apply the evaluator function to each row
-                                for row in processed_dataset:
-                                    result = execute_with_params(
-                                        test_func,
-                                        processed_row=row,
-                                        evaluation_test_kwargs=kwargs.get("evaluation_test_kwargs") or {},
-                                    )
-                                    if result is None or not isinstance(result, EvaluationRow):
-                                        raise ValueError(
-                                            f"Test function {test_func.__name__} did not return an EvaluationRow instance. You must return an EvaluationRow instance from your test function decorated with @evaluation_test."
-                                        )
-                                    # TODO: not this simple, only append ones that are not error
-                                    all_results[i].append(result)
-                            else:
-                                # Batch mode: call the test function with the full dataset
-                                results = execute_with_params(
-                                    test_func,
-                                    processed_dataset=processed_dataset,
-                                    evaluation_test_kwargs=kwargs.get("evaluation_test_kwargs") or {},
-                                )
-                                if results is None:
-                                    raise ValueError(
-                                        f"Test function {test_func.__name__} did not return an EvaluationRow instance. You must return an EvaluationRow instance from your test function decorated with @evaluation_test."
-                                    )
-                                if not isinstance(results, list):
-                                    raise ValueError(
-                                        f"Test function {test_func.__name__} did not return a list of EvaluationRow instances. You must return a list of EvaluationRow instances from your test function decorated with @evaluation_test."
-                                    )
-                                if not results:
-                                    raise ValueError(
-                                        f"Test function {test_func.__name__} returned an empty list. You must return a non-empty list of EvaluationRow instances from your test function decorated with @evaluation_test."
-                                    )
-                                if not all(isinstance(r, EvaluationRow) for r in results):
-                                    raise ValueError(
-                                        f"Test function {test_func.__name__} returned a list containing non-EvaluationRow instances. You must return a list of EvaluationRow instances from your test function decorated with @evaluation_test."
-                                    )
-                                # TODO: not this simple, only append ones that are not error
-                                all_results[i] = results
-
-                            retry_attempt += 1
-
-                        scores = [
-                            sum([r.evaluation_result.score for r in result if r.evaluation_result]) / len(result)
-                            for result in all_results
-                        ]
-                        agg_score = aggregate(scores, aggregation_method)
-                        score_std = statistics.stdev(scores) if len(scores) > 1 else 0.0
-
-                        # Compute 95% confidence interval for the fixed-set mean μ (by-question, using repeats)
-                        ci_low: float | None = None
-                        ci_high: float | None = None
-                        if aggregation_method == "mean":
-                            try:
-                                result_ci = compute_fixed_set_mu_ci(
-                                    [item for sublist in all_results for item in sublist]
-=======
-                        fresh_dataset = [r.model_copy(deep=True) for r in data]
-
-                        # apply new run_id to fresh_dataset
-                        for row in fresh_dataset:
-                            row.execution_metadata.run_id = run_id
-
-                        # generate new rollout_id for each row
-                        for row in fresh_dataset:
-                            row.execution_metadata.rollout_id = generate_id()
-
-                        # log the fresh_dataset
-                        for row in fresh_dataset:
-                            active_logger.log(row)
 
                         rollout_result = rollout_processor(fresh_dataset, config)
 
@@ -577,7 +505,25 @@
                             if not all(isinstance(r, EvaluationRow) for r in results):
                                 raise ValueError(
                                     f"Test function {test_func.__name__} returned a list containing non-EvaluationRow instances. You must return a list of EvaluationRow instances from your test function decorated with @evaluation_test."
->>>>>>> 7edd65e9
+                                )
+                            all_results[i] = results
+
+                            retry_attempt += 1
+
+                        scores = [
+                            sum([r.evaluation_result.score for r in result if r.evaluation_result]) / len(result)
+                            for result in all_results
+                        ]
+                        agg_score = aggregate(scores, aggregation_method)
+                        score_std = statistics.stdev(scores) if len(scores) > 1 else 0.0
+
+                        # Compute 95% confidence interval for the fixed-set mean μ (by-question, using repeats)
+                        ci_low: float | None = None
+                        ci_high: float | None = None
+                        if aggregation_method == "mean":
+                            try:
+                                result_ci = compute_fixed_set_mu_ci(
+                                    [item for sublist in all_results for item in sublist]
                                 )
                                 mu_ci_low, mu_ci_high = result_ci[1], result_ci[2]
                                 if mu_ci_low is not None and mu_ci_high is not None:
@@ -604,16 +550,10 @@
                     # Update eval metadata status and passed field for all results
                     for result in all_results:
                         for r in result:
-<<<<<<< HEAD
                             if r.rollout_status is not None:
                                 if r.rollout_status.status != "error":
                                     r.rollout_status.status = "finished"
                                 r.rollout_status.passed = passed
-=======
-                            if r.eval_metadata is not None:
-                                r.eval_metadata.status = "finished"
-                                r.eval_metadata.passed = passed
->>>>>>> 7edd65e9
                             active_logger.log(r)
 
                     # Optional: print and/or persist a summary artifact for CI
