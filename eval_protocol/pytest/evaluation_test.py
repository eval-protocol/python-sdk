import asyncio
<<<<<<< HEAD
=======
import configparser
import copy
import functools
>>>>>>> cbbd4078
import inspect
import json
import math
import os
import pathlib
<<<<<<< HEAD
=======
import re
import requests
>>>>>>> cbbd4078
import statistics
import time
from collections import defaultdict
<<<<<<< HEAD
from typing import Any, Callable

=======
from pathlib import Path
import hashlib
import ast
from mcp.types import Completion
>>>>>>> cbbd4078
import pytest


from eval_protocol.dataset_logger import default_logger
from eval_protocol.dataset_logger.dataset_logger import DatasetLogger
from eval_protocol.human_id import generate_id, num_combinations
from eval_protocol.models import (
    CompletionParams,
    EvalMetadata,
    EvaluationRow,
    EvaluationThreshold,
    EvaluationThresholdDict,
    InputMetadata,
    Message,
    Status,
)
from eval_protocol.pytest.parameterize import pytest_parametrize
from eval_protocol.pytest.validate_signature import validate_signature
from eval_protocol.pytest.default_dataset_adapter import default_dataset_adapter
from eval_protocol.pytest.default_mcp_gym_rollout_processor import MCPGymRolloutProcessor
from eval_protocol.pytest.default_no_op_rollout_processor import NoOpRolloutProcessor
from eval_protocol.pytest.exception_config import ExceptionHandlerConfig
from eval_protocol.pytest.rollout_processor import RolloutProcessor
from eval_protocol.pytest.types import (
    Dataset,
    DatasetPathParam,
    EvaluationInputParam,
    EvaluationTestMode,
    InputMessagesParam,
    RolloutProcessorConfig,
    RolloutProcessorInputParam,
    TestFunction,
)


from eval_protocol.pytest.utils import (
    AggregationMethod,
    aggregate,
    create_dynamically_parameterized_wrapper,
    extract_effort_tag,
    generate_parameter_combinations,
    log_eval_status_and_rows,
    parse_ep_completion_params,
    parse_ep_max_concurrent_rollouts,
    parse_ep_max_rows,
    parse_ep_num_runs,
    parse_ep_passed_threshold,
    rollout_processor_with_retry,
    sanitize_filename,
)
from eval_protocol.stats.confidence_intervals import compute_fixed_set_mu_ci

from ..common_utils import load_jsonl

from pytest import StashKey
from typing_extensions import Literal


EXPERIMENT_LINKS_STASH_KEY = StashKey[list]()


def _store_experiment_link(experiment_id: str, job_link: str, status: Literal["success", "failure"]):
    """Store experiment link in pytest session stash."""
    try:
        import sys

        # Walk up the call stack to find the pytest session
        session = None
        frame = sys._getframe()
        while frame:
            if "session" in frame.f_locals and hasattr(frame.f_locals["session"], "stash"):
                session = frame.f_locals["session"]
                break
            frame = frame.f_back

        if session is not None:
            global EXPERIMENT_LINKS_STASH_KEY

            if EXPERIMENT_LINKS_STASH_KEY not in session.stash:
                session.stash[EXPERIMENT_LINKS_STASH_KEY] = []

            session.stash[EXPERIMENT_LINKS_STASH_KEY].append(
                {"experiment_id": experiment_id, "job_link": job_link, "status": status}
            )
        else:
            pass

    except Exception as e:
        pass


def postprocess(
    all_results: list[list[EvaluationRow]],
    aggregation_method: AggregationMethod,
    threshold: EvaluationThreshold | None,
    active_logger: DatasetLogger,
    mode: EvaluationTestMode,
    completion_params: CompletionParams,
    test_func_name: str,
    num_runs: int,
):
    scores = [
        sum([r.evaluation_result.score for r in result if r.evaluation_result]) / len(result) for result in all_results
    ]
    agg_score = aggregate(scores, aggregation_method)

    # Compute 95% confidence interval for the fixed-set mean μ (by-question, using repeats)
    ci_low: float | None = None
    ci_high: float | None = None
    standard_error: float | None = None
    if aggregation_method == "mean":
        try:
            result_ci = compute_fixed_set_mu_ci([item for sublist in all_results for item in sublist])
            _, mu_ci_low, mu_ci_high, se = result_ci
            if mu_ci_low is not None and mu_ci_high is not None and se is not None:
                ci_low = float(mu_ci_low)
                ci_high = float(mu_ci_high)
                standard_error = float(se)
                # Keep agg_score as-is (mean over scores). For equal repeats per question these match.
        except Exception:
            ci_low = None
            ci_high = None
            standard_error = None

    # Determine if the evaluation passed based on threshold
    passed = None

    if threshold is not None:
        success_passed, standard_error_passed = True, True

        success_passed = agg_score >= threshold.success

        if threshold.standard_error is not None and standard_error is not None:
            standard_error_passed = standard_error <= threshold.standard_error

        passed = success_passed and standard_error_passed

    # Update eval metadata passed field for all results
    for result in all_results:
        for r in result:
            if r.eval_metadata is not None:
                r.eval_metadata.passed = passed
            if r.evaluation_result is not None:
                r.evaluation_result.agg_score = agg_score
                r.evaluation_result.standard_error = standard_error
            active_logger.log(r)

    # Optional: print and/or persist a summary artifact for CI
    try:
        should_print = os.getenv("EP_PRINT_SUMMARY") == "1"
        summary_path = os.getenv("EP_SUMMARY_JSON")
        suite_name = test_func_name
        model_used = completion_params["model"]  # pyright: ignore[reportAny]
        total_rows = len([item for sublist in all_results for item in sublist])
        summary_obj = {
            "suite": suite_name,
            "model": model_used,
            "agg_score": float(agg_score),
            "num_runs": num_runs,
            "rows": total_rows,
        }
        if ci_low is not None and ci_high is not None and standard_error is not None:
            summary_obj["agg_ci_low"] = ci_low
            summary_obj["agg_ci_high"] = ci_high
            summary_obj["standard_error"] = standard_error

        # Aggregate per-metric mean and 95% CI when available
        metrics_summary: dict[str, dict[str, float]] = {}

        metric_scores: dict[str, list[float]] = defaultdict(list)
        for r in [item for sublist in all_results for item in sublist]:
            if r.evaluation_result and r.evaluation_result.metrics:
                for m_name, m_res in r.evaluation_result.metrics.items():
                    if getattr(m_res, "score", None) is not None:
                        metric_scores[m_name].append(m_res.score)
        for m_name, vals in metric_scores.items():
            if len(vals) == 0:
                continue
            m_mean = sum(vals) / len(vals)
            m_low = None
            m_high = None
            if len(vals) >= 2:
                try:
                    m_std = statistics.stdev(vals)
                    m_se = m_std / math.sqrt(len(vals))
                    m_margin = 1.96 * m_se
                    m_low = max(0.0, m_mean - m_margin)
                    m_high = min(1.0, m_mean + m_margin)
                except Exception:
                    m_low = None
                    m_high = None
            entry: dict[str, float] = {"mean": float(m_mean)}
            if m_low is not None and m_high is not None:
                entry["ci_low"] = float(m_low)
                entry["ci_high"] = float(m_high)
            metrics_summary[m_name] = entry
        if metrics_summary:
            summary_obj["metrics_agg"] = metrics_summary
        if should_print:
            if ci_low is not None and ci_high is not None and standard_error is not None:
                print(
                    f"EP Summary | suite={suite_name} model={model_used} agg={summary_obj['agg_score']:.3f} se={summary_obj['standard_error']:.3f} ci95=[{ci_low:.3f},{ci_high:.3f}] runs={num_runs} rows={total_rows}"
                )
            else:
                print(
                    f"EP Summary | suite={suite_name} model={model_used} agg={summary_obj['agg_score']:.3f} runs={num_runs} rows={total_rows}"
                )
            # As per project convention, avoid printing per-metric CI lines to reduce noise
        if summary_path:
            if not isinstance(model_used, str):
                raise ValueError(f"Model used is not a string: {model_used}")
            model_slug = sanitize_filename(model_used)
            effort_tag = extract_effort_tag(completion_params) or ""
            effort_suffix = f"__effort-{sanitize_filename(effort_tag)}" if effort_tag else ""
            base_name = f"{suite_name}__{model_slug}{effort_suffix}__{mode}__runs{num_runs}.json"

            p = pathlib.Path(summary_path)
            summary_obj["timestamp"] = int(time.time())

            # When a directory is provided (or a path without .json), write per-combination files inside it
            if p.suffix.lower() != ".json" or summary_path.endswith("/") or p.is_dir():
                out_dir = p
                out_dir.mkdir(parents=True, exist_ok=True)
                out_file = out_dir / base_name
            else:
                # A file path was provided
                # If multiple parameterizations exist, write side-by-side files with suffixes based on base name
                parent = p.parent
                parent.mkdir(parents=True, exist_ok=True)
                # If we detected an effort tag, fan out to separate files; otherwise write to the exact file
                if effort_tag:
                    out_file = parent / f"{p.stem}__{sanitize_filename(effort_tag)}{p.suffix}"
                else:
                    out_file = p

            with open(out_file, "w", encoding="utf-8") as f:
                json.dump(summary_obj, f)
    except Exception:
        # Do not fail evaluation if summary writing fails
        pass

    try:
        # Default is to save and upload experiment JSONL files, unless explicitly disabled
        should_save_and_upload = os.getenv("EP_NO_UPLOAD") != "1"

        if should_save_and_upload:
            current_run_rows = [item for sublist in all_results for item in sublist]
            if current_run_rows:
                experiments: Dict[str, List[EvaluationRow]] = defaultdict(list)
                for row in current_run_rows:
                    if row.execution_metadata and row.execution_metadata.experiment_id:
                        experiments[row.execution_metadata.experiment_id].append(row)

                exp_dir = pathlib.Path("experiment_results")
                exp_dir.mkdir(parents=True, exist_ok=True)

                # Create one JSONL file per experiment_id
                for experiment_id, exp_rows in experiments.items():
                    if not experiment_id or not exp_rows:
                        continue

                    # Generate dataset name (sanitize for Fireworks API compatibility)
                    # API requires: lowercase a-z, 0-9, and hyphen (-) only
                    safe_experiment_id = re.sub(r"[^a-zA-Z0-9-]", "-", experiment_id).lower()
                    safe_test_func_name = re.sub(r"[^a-zA-Z0-9-]", "-", test_func_name).lower()
                    dataset_name = f"{safe_test_func_name}-{safe_experiment_id}"

                    if len(dataset_name) > 63:
                        dataset_name = dataset_name[:63]

                    exp_file = exp_dir / f"{experiment_id}.jsonl"
                    with open(exp_file, "w", encoding="utf-8") as f:
                        for row in exp_rows:
                            row_data = row.model_dump(exclude_none=True, mode="json")

                            if row.evaluation_result:
                                row_data["evals"] = {"score": row.evaluation_result.score}

                                row_data["eval_details"] = {
                                    "score": row.evaluation_result.score,
                                    "is_score_valid": row.evaluation_result.is_score_valid,
                                    "reason": row.evaluation_result.reason or "",
                                    "metrics": {
                                        name: metric.model_dump() if metric else {}
                                        for name, metric in (row.evaluation_result.metrics or {}).items()
                                    },
                                }
                            else:
                                # Default values if no evaluation result
                                row_data["evals"] = {"score": 0}
                                row_data["eval_details"] = {
                                    "score": 0,
                                    "is_score_valid": True,
                                    "reason": "No evaluation result",
                                    "metrics": {},
                                }

                            json.dump(row_data, f, ensure_ascii=False)
                            f.write("\n")

                    def get_auth_value(key):
                        """Get auth value from config file or environment."""
                        try:
                            config_path = Path.home() / ".fireworks" / "auth.ini"
                            if config_path.exists():
                                config = configparser.ConfigParser()
                                config.read(config_path)
                                for section in ["DEFAULT", "auth"]:
                                    if config.has_section(section) and config.has_option(section, key):
                                        return config.get(section, key)
                        except Exception:
                            pass
                        return os.getenv(key)

                    fireworks_api_key = get_auth_value("FIREWORKS_API_KEY")
                    fireworks_account_id = get_auth_value("FIREWORKS_ACCOUNT_ID")

                    if not fireworks_api_key and not fireworks_account_id:
                        _store_experiment_link(
                            experiment_id,
                            "No Fireworks API key AND account ID found",
                            "failure",
                        )
                        continue
                    elif not fireworks_api_key:
                        _store_experiment_link(
                            experiment_id,
                            "No Fireworks API key found",
                            "failure",
                        )
                        continue
                    elif not fireworks_account_id:
                        _store_experiment_link(
                            experiment_id,
                            "No Fireworks account ID found",
                            "failure",
                        )
                        continue

                    headers = {"Authorization": f"Bearer {fireworks_api_key}", "Content-Type": "application/json"}

                    # Make dataset first
                    dataset_url = f"https://api.fireworks.ai/v1/accounts/{fireworks_account_id}/datasets"

                    dataset_payload = {
                        "dataset": {
                            "displayName": dataset_name,
                            "evalProtocol": {},
                            "format": "FORMAT_UNSPECIFIED",
                            "exampleCount": f"{len(exp_rows)}",
                        },
                        "datasetId": dataset_name,
                    }

                    dataset_response = requests.post(dataset_url, json=dataset_payload, headers=headers)

                    # Skip if dataset creation failed
                    if dataset_response.status_code not in [200, 201]:
                        _store_experiment_link(
                            experiment_id,
                            f"Dataset creation failed: {dataset_response.status_code} {dataset_response.text}",
                            "failure",
                        )
                        continue

                    dataset_data = dataset_response.json()
                    dataset_id = dataset_data.get("datasetId", dataset_name)

                    # Upload the JSONL file content
                    upload_url = (
                        f"https://api.fireworks.ai/v1/accounts/{fireworks_account_id}/datasets/{dataset_id}:upload"
                    )
                    upload_headers = {"Authorization": f"Bearer {fireworks_api_key}"}

                    with open(exp_file, "rb") as f:
                        files = {"file": f}
                        upload_response = requests.post(upload_url, files=files, headers=upload_headers)

                    # Skip if upload failed
                    if upload_response.status_code not in [200, 201]:
                        _store_experiment_link(
                            experiment_id,
                            f"File upload failed: {upload_response.status_code} {upload_response.text}",
                            "failure",
                        )
                        continue

                    # Create evaluation job (optional - don't skip experiment if this fails)
                    eval_job_url = f"https://api.fireworks.ai/v1/accounts/{fireworks_account_id}/evaluationJobs"
                    # Truncate job ID to fit 63 character limit
                    job_id_base = f"{dataset_name}-job"
                    if len(job_id_base) > 63:
                        # Keep the "-job" suffix and truncate the dataset_name part
                        max_dataset_name_len = 63 - 4  # 4 = len("-job")
                        truncated_dataset_name = dataset_name[:max_dataset_name_len]
                        job_id_base = f"{truncated_dataset_name}-job"

                    eval_job_payload = {
                        "evaluationJobId": job_id_base,
                        "evaluationJob": {
                            "evaluator": f"accounts/{fireworks_account_id}/evaluators/dummy",
                            "inputDataset": f"accounts/{fireworks_account_id}/datasets/dummy",
                            "outputDataset": f"accounts/{fireworks_account_id}/datasets/{dataset_id}",
                        },
                    }

                    eval_response = requests.post(eval_job_url, json=eval_job_payload, headers=headers)

                    if eval_response.status_code in [200, 201]:
                        eval_job_data = eval_response.json()
                        job_id = eval_job_data.get("evaluationJobId", job_id_base)

                        _store_experiment_link(
                            experiment_id,
                            f"https://app.fireworks.ai/dashboard/evaluation-jobs/{job_id}",
                            "success",
                        )
                    else:
                        _store_experiment_link(
                            experiment_id,
                            f"Job creation failed: {eval_response.status_code} {eval_response.text}",
                            "failure",
                        )

    except Exception as e:
        # Do not fail evaluation if experiment JSONL writing fails
        print(f"Warning: Failed to persist results: {e}")
        pass

    # Check threshold after logging
    if threshold is not None and not passed:
        assert agg_score >= threshold.success, f"Aggregated score {agg_score:.3f} below threshold {threshold.success}"
        if threshold.standard_error is not None and standard_error is not None:
            assert standard_error <= threshold.standard_error, (
                f"Standard error {standard_error:.3f} above threshold {threshold.standard_error}"
            )


def evaluation_test(
    *,
    completion_params: list[CompletionParams | None] | None = None,
    input_messages: list[InputMessagesParam | None] | None = None,
    input_dataset: list[DatasetPathParam] | None = None,
    input_rows: list[EvaluationRow] | None = None,
    dataset_adapter: Callable[[list[dict[str, Any]]], Dataset] = default_dataset_adapter,  # pyright: ignore[reportExplicitAny]
    rollout_processor: RolloutProcessor | None = None,
    evaluation_test_kwargs: list[EvaluationInputParam | None] | None = None,
    rollout_processor_kwargs: RolloutProcessorInputParam | None = None,
    aggregation_method: AggregationMethod = "mean",
    passed_threshold: EvaluationThreshold | float | EvaluationThresholdDict | None = None,
    num_runs: int = 1,
    max_dataset_rows: int | None = None,
    mcp_config_path: str | None = None,
    max_concurrent_rollouts: int = 8,
    max_concurrent_evaluations: int = 64,
    server_script_path: str | None = None,
    steps: int = 30,
    mode: EvaluationTestMode = "pointwise",
    combine_datasets: bool = True,
    logger: DatasetLogger | None = None,
    exception_handler_config: ExceptionHandlerConfig | None = None,
) -> Callable[[TestFunction], TestFunction]:
    """Decorator to create pytest-based evaluation tests.

    Here are some key concepts to understand the terminology in EP:

    - "invocation" is a single execution of a test function. An invocation can
        generate 1 or more experiments. Grouping by invocation might be useful to
        aggregate eval scores across multiple invocations when you want to aggregate
        scores across multiple datasets.
    - "experiment" is a group of runs with for a combination of parameters. A single
        experiment will have multiple runs if num_runs > 1.
        1. If your evaluation_test has combinations of parameters, it will generate
        multiple experiments per combination of parameters.
        2. A new execution of a test function will generate a new experiment.
    - "run" is a group of rollouts. For multiple num_runs > 1, there will be
        multiple "run_id"s.
    - "rollout" is the execution/process that produces a "trajectory". You
        "execute" multiple rollouts to generate a dataset of trajectories.
    - "trajectory" is the result produced by a rollout — a list of OpenAI Chat
        Completion messages (e.g. the "messages" field in EvaluationRow).
    - "row" both the input and output of an evaluation. For example, in
        tau-bench, a row is a task within the dataset that can be identified as
        "airline_task_0" or "airline_task_1" etc. The "row_id" can be populated from
        the dataset itself to identify a particular task you want to evaluate.  If
        not provided, EP will generate a "row_id" for each row whenever you call the
        evaluation test.
    - "dataset" is a collection of rows (e.g. List[EvauluationRow])
    - "eval" is a rubric implemented in the body of an @evaluation_test
        decorated test. It simply produces a score from 0 to 1 and attached it
        to the row as the "evaluation_result" field.

    "invocation", "experiment", "run", "rollout", and "row" each have a unique ID
    which can be used to easily group and identify your dataset by.

    Args:
        input_messages: Messages to send to the model. This is useful if you
            don't have a dataset but can hard-code the messages. Will be passed as
            "input_dataset" to the test function.
        input_dataset: Paths to JSONL datasets. This is useful if you have a
            dataset already. Provide a dataset_adapter to convert the input dataset
            to a list of EvaluationRows if you have a custom dataset format.
        input_rows: Pre-constructed EvaluationRow objects to use directly. This is useful
            when you want to provide EvaluationRow objects with custom metadata, input_messages,
            or other fields already populated. Will be passed as "input_dataset" to the test function.
        dataset_adapter: Function to convert the input dataset to a list of
            EvaluationRows. This is useful if you have a custom dataset format.
        completion_params: Generation parameters for the rollout.
        rollout_processor: Function used to perform the rollout.
        evaluation_test_kwargs: Kwargs for the evaluation function.
        rollout_processor_kwargs: Kwargs for the rollout processor.
        aggregation_method: How to aggregate scores across rows.
        passed_threshold: Threshold configuration for test success. Must be a float or EvaluationThreshold object.
            Success rate must be above success, and if set, standard error must be below standard_error.
            Success rate +/- one standard_error is equivalent to 68% confidence interval.
        num_runs: Number of times to repeat the rollout and evaluations.
        max_dataset_rows: Limit dataset to the first N rows.
        mcp_config_path: Path to MCP config file that follows MCPMultiClientConfiguration schema
        max_concurrent_rollouts: Maximum number of concurrent rollouts to run in parallel.
        max_concurrent_evaluations: Maximum number of concurrent evaluations to run in parallel.
        server_script_path: Path to the MCP server script to run (default: "examples/tau2_mcp/server.py").
        steps: Number of rollout steps to execute (default: 30).
        mode: Evaluation mode. "pointwise" (default) applies test function to each row (rollout result).
            "groupwise" applies test function to a group of rollout results from the same original row (for use cases such as dpo/grpo).
            "all" applies test function to the whole dataset.
        logger: DatasetLogger to use for logging. If not provided, a default logger will be used.
        exception_handler_config: Configuration for exception handling and backoff retry logic.
            If not provided, a default configuration will be used with common retryable exceptions.
    """
    if completion_params is None:
        completion_params = [None]
    if rollout_processor is None:
        rollout_processor = NoOpRolloutProcessor()

    active_logger: DatasetLogger = logger if logger else default_logger

    # Optional global overrides via environment for ad-hoc experimentation
    # EP_INPUT_PARAMS_JSON can contain a JSON object that will be deep-merged
    # into input_params (e.g., '{"temperature":0,"extra_body":{"reasoning":{"effort":"low"}}}').
    num_runs = parse_ep_num_runs(num_runs)
    max_concurrent_rollouts = parse_ep_max_concurrent_rollouts(max_concurrent_rollouts)
    max_dataset_rows = parse_ep_max_rows(max_dataset_rows)
    completion_params = parse_ep_completion_params(completion_params)
    original_completion_params = completion_params
    passed_threshold = parse_ep_passed_threshold(passed_threshold)

    def decorator(
        test_func: TestFunction,
    ) -> TestFunction:
        sig = inspect.signature(test_func)
        validate_signature(sig, mode, completion_params)

        # Calculate all possible combinations of parameters
        combinations = generate_parameter_combinations(
            input_dataset,
            completion_params,
            input_messages,
            input_rows,
            evaluation_test_kwargs,
            max_dataset_rows,
            combine_datasets,
        )
        if len(combinations) == 0:
            raise ValueError(
                "No combinations of parameters were found. Please provide at least a model and one of input_dataset, input_messages, or input_rows."
            )

        # Create parameter tuples for pytest.mark.parametrize
        pytest_parametrize_args = pytest_parametrize(
            combinations,
            input_dataset,
            completion_params,
            input_messages,
            input_rows,
            evaluation_test_kwargs,
        )

        # Create wrapper function with exact signature that pytest expects
        def create_wrapper_with_signature() -> Callable:
            # Create the function body that will be used
            invocation_id = generate_id()

            async def wrapper_body(**kwargs):
                eval_metadata = None

                all_results: List[List[EvaluationRow]] = [[] for _ in range(num_runs)]

                experiment_id = generate_id()

                def _log_eval_error(status: Status, rows: Optional[List[EvaluationRow]] | None, passed: bool) -> None:
                    log_eval_status_and_rows(eval_metadata, rows, status, passed, active_logger)

                try:
                    # Handle dataset loading
                    data: List[EvaluationRow] = []
                    # Track all rows processed in the current run for error logging
                    processed_rows_in_run: List[EvaluationRow] = []
                    if "dataset_path" in kwargs and kwargs["dataset_path"] is not None:
                        ds_arg = kwargs["dataset_path"]
                        # Support either a single path or a list of paths; if a list is provided,
                        # concatenate the rows from each file in order.
                        if isinstance(ds_arg, list):
                            data_jsonl = []
                            for p in ds_arg:
                                data_jsonl.extend(load_jsonl(p))
                        else:
                            data_jsonl = load_jsonl(ds_arg)
                        # Apply override for max rows if present
                        if max_dataset_rows is not None:
                            data_jsonl = data_jsonl[:max_dataset_rows]
                        data = dataset_adapter(data_jsonl)
                    elif "input_messages" in kwargs and kwargs["input_messages"] is not None:
                        # Support either a single row (List[Message]) or many rows (List[List[Message]])
                        im = kwargs["input_messages"]
                        if isinstance(im, list) and len(im) > 0 and isinstance(im[0], Message):
                            # Single row of Message objects
                            data = [EvaluationRow(messages=im)]
                        else:
                            # Multiple rows: list of List[Message]
                            data = [EvaluationRow(messages=m) for m in im]
                    elif "input_rows" in kwargs and kwargs["input_rows"] is not None:
                        # Use pre-constructed EvaluationRow objects directly
                        data = kwargs["input_rows"]
                    else:
                        raise ValueError("No input dataset, input messages, or input rows provided")

                    for row in data:
                        # generate a stable row_id for each row
                        if row.input_metadata.row_id is None:
                            # Generate a stable, deterministic row_id using the row's hash and num_combinations
                            index = hash(row)
                            max_index = num_combinations() - 1
                            # Ensure index is a non-negative integer within [0, max_index]
                            index = abs(index) % (max_index + 1)
                            row.input_metadata.row_id = generate_id(seed=0, index=index)

                    completion_params = kwargs["completion_params"]
                    if completion_params and ("model" not in completion_params or not completion_params["model"]):
                        raise ValueError(
                            "No model provided. Please provide a model in the completion parameters object."
                        )

                    # Create eval metadata with test function info and current commit hash
                    eval_metadata = EvalMetadata(
                        name=test_func.__name__,
                        description=test_func.__doc__,
                        status=Status.eval_running(),
                        num_runs=num_runs,
                        aggregation_method=aggregation_method,
                        passed_threshold=threshold,
                        passed=None,
                    )
                    for row in data:
                        if row.input_metadata is None:
                            row.input_metadata = InputMetadata()
                        row.input_metadata.completion_params = completion_params
                        # Add mode to session_data
                        if row.input_metadata.session_data is None:
                            row.input_metadata.session_data = {}
                        row.input_metadata.session_data["mode"] = mode
                        # Initialize eval_metadata for each row
                        row.eval_metadata = eval_metadata
                        row.execution_metadata.experiment_id = experiment_id
                        row.execution_metadata.invocation_id = invocation_id

                        # has to be done in the pytest main process since it's
                        # used to determine whether this eval has stopped
                        row.pid = os.getpid()

                    # Prepare rollout processor config once; we will generate fresh outputs per run
                    config = RolloutProcessorConfig(
                        completion_params=completion_params,
                        mcp_config_path=mcp_config_path or "",
                        max_concurrent_rollouts=max_concurrent_rollouts,
                        server_script_path=server_script_path,
                        steps=steps,
                        logger=active_logger,
                        kwargs=rollout_processor_kwargs or {},
                        exception_handler_config=exception_handler_config,
                    )

                    async def execute_run(i: int, config: RolloutProcessorConfig):
                        nonlocal all_results

                        # Regenerate outputs each run by deep-copying the pristine dataset
                        # so model responses are not reused across runs.
                        run_id = generate_id()
                        fresh_dataset = [r.model_copy(deep=True) for r in data]

                        # apply new run_id to fresh_dataset
                        for row in fresh_dataset:
                            row.execution_metadata.run_id = run_id

                        # generate new rollout_id for each row
                        for row in fresh_dataset:
                            row.execution_metadata.rollout_id = generate_id()

                        # log the fresh_dataset
                        for row in fresh_dataset:
                            active_logger.log(row)
                            processed_rows_in_run.append(row)

                        # prepare parallel eval helper function
                        semaphore = asyncio.Semaphore(max_concurrent_evaluations)

                        async def _execute_eval_with_semaphore(**inner_kwargs):
                            async with semaphore:
                                # NOTE: we will still evaluate errored rows (give users control over this)
                                # i.e., they can choose to give EvaluateResult.score = 0 for errored rows in their test_func
                                if "row" in inner_kwargs:
                                    result = await execute_pytest(
                                        test_func,
                                        processed_row=inner_kwargs["row"],
                                        evaluation_test_kwargs=kwargs.get("evaluation_test_kwargs") or {},
                                    )
                                    if result is None or not isinstance(result, EvaluationRow):
                                        raise ValueError(
                                            f"Test function {test_func.__name__} did not return an EvaluationRow instance. You must return an EvaluationRow instance from your test function decorated with @evaluation_test."
                                        )
                                    return result
                                if "rows" in inner_kwargs:
                                    results = await execute_pytest(
                                        test_func,
                                        processed_dataset=inner_kwargs["rows"],
                                        evaluation_test_kwargs=kwargs.get("evaluation_test_kwargs") or {},
                                    )
                                    if results is None or not isinstance(results, list):
                                        raise ValueError(
                                            f"Test function {test_func.__name__} did not return a list of EvaluationRow instances. You must return a list of EvaluationRow instances from your test function decorated with @evaluation_test."
                                        )
                                    return results

                        if mode == "pointwise":
                            # Pointwise mode, rollouts will return as they complete so we can pipeline evaluation_test execution
                            tasks = []
                            # Use wrapper that handles retry logic internally
                            async for row in rollout_processor_with_retry(rollout_processor, fresh_dataset, config):
                                tasks.append(asyncio.create_task(_execute_eval_with_semaphore(row=row)))

                            results = await asyncio.gather(*tasks)

                            all_results[i] = results
                        elif mode == "groupwise":
                            # rollout all the completion_params for the same row at once, and then send the output to the test_func
                            row_groups = defaultdict(list)  # key: row_id, value: list of rollout_result
                            tasks: List[asyncio.Task[List[EvaluationRow]]] = []
                            # completion_groups = []
                            for idx, cp in enumerate(original_completion_params):
                                config = RolloutProcessorConfig(
                                    completion_params=cp,
                                    mcp_config_path=mcp_config_path or "",
                                    max_concurrent_rollouts=max_concurrent_rollouts,
                                    server_script_path=server_script_path,
                                    steps=steps,
                                    logger=active_logger,
                                    kwargs=rollout_processor_kwargs or {},
                                )
                                lst = []

                                async def _collect_result(config, lst):
                                    result = []
                                    async for row in rollout_processor_with_retry(rollout_processor, lst, config):
                                        result.append(row)
                                    return result

                                for ori_row in fresh_dataset:
                                    copied_row = ori_row.model_copy(deep=True)
                                    # overwrite the rollout_id to the index of the completion_params
                                    copied_row.execution_metadata.rollout_id = (
                                        str(ori_row.execution_metadata.rollout_id) + "_" + str(idx)
                                    )
                                    copied_row.input_metadata.completion_params = cp
                                    lst.append(copied_row)
                                tasks.append(asyncio.create_task(_collect_result(config, lst)))
                            rollout_results = await asyncio.gather(*tasks)
                            for result in rollout_results:
                                for row in result:
                                    row_groups[row.input_metadata.row_id].append(row)
                            tasks = []
                            for row_id, rows in row_groups.items():
                                tasks.append(asyncio.create_task(_execute_eval_with_semaphore(rows=rows)))
                            results = []
                            for task in tasks:
                                res = await task
                                results.extend(res)
                            all_results[i] = results
                        else:
                            # Batch mode: collect all results first, then evaluate (no pipelining)
                            input_dataset = []
                            async for row in rollout_processor_with_retry(rollout_processor, fresh_dataset, config):
                                input_dataset.append(row)
                            # NOTE: we will still evaluate errored rows (give users control over this)
                            # i.e., they can choose to give EvaluateResult.score = 0 for errored rows in their test_func
                            results = await execute_pytest(
                                test_func,
                                processed_dataset=input_dataset,
                                evaluation_test_kwargs=kwargs.get("evaluation_test_kwargs") or {},
                            )
                            if results is None:
                                raise ValueError(
                                    f"Test function {test_func.__name__} did not return an EvaluationRow instance. You must return an EvaluationRow instance from your test function decorated with @evaluation_test."
                                )
                            if not isinstance(results, list):
                                raise ValueError(
                                    f"Test function {test_func.__name__} did not return a list of EvaluationRow instances. You must return a list of EvaluationRow instances from your test function decorated with @evaluation_test."
                                )
                            if not results:
                                raise ValueError(
                                    f"Test function {test_func.__name__} returned an empty list. You must return a non-empty list of EvaluationRow instances from your test function decorated with @evaluation_test."
                                )
                            if not all(isinstance(r, EvaluationRow) for r in results):
                                raise ValueError(
                                    f"Test function {test_func.__name__} returned a list containing non-EvaluationRow instances. You must return a list of EvaluationRow instances from your test function decorated with @evaluation_test."
                                )
                            all_results[i] = results

                        for r in results:
                            if r.eval_metadata is not None:
                                if r.rollout_status.is_error():
                                    r.eval_metadata.status = Status.error(
                                        r.rollout_status.message, r.rollout_status.details
                                    )
                                else:
                                    r.eval_metadata.status = Status.eval_finished()
                            active_logger.log(r)

                    # if rollout_processor is McpGymRolloutProcessor, we execute runs sequentially since McpGym does not support concurrent runs
                    # else, we execute runs in parallel
                    if isinstance(rollout_processor, MCPGymRolloutProcessor):
                        # For MCPGymRolloutProcessor, create and execute tasks one at a time to avoid port conflicts
                        for i in range(num_runs):
                            task = asyncio.create_task(execute_run(i, config))
                            await task
                    else:
                        # For other processors, create all tasks at once and run in parallel
                        tasks = []
                        for i in range(num_runs):
                            tasks.append(asyncio.create_task(execute_run(i, config)))
                        await asyncio.gather(*tasks)

                    # for groupwise mode, the result contains eval otuput from multiple completion_params, we need to differentiate them
                    # rollout_id is used to differentiate the result from different completion_params
                    if mode == "groupwise":
                        results_by_group = [
                            [[] for _ in range(num_runs)] for _ in range(len(original_completion_params))
                        ]
                        for i_run, result in enumerate(all_results):
                            for r in result:
                                completion_param_idx = int(r.execution_metadata.rollout_id.split("_")[1])
                                results_by_group[completion_param_idx][i_run].append(r)
                        for rollout_id, result in enumerate(results_by_group):
                            postprocess(
                                result,
                                aggregation_method,
                                threshold,
                                active_logger,
                                mode,
                                original_completion_params[rollout_id],
                                test_func.__name__,
                                num_runs,
                            )
                    else:
                        postprocess(
                            all_results,
                            aggregation_method,
                            threshold,
                            active_logger,
                            mode,
                            completion_params,
                            test_func.__name__,
                            num_runs,
                        )

                except AssertionError:
                    _log_eval_error(
                        Status.eval_finished(),
                        processed_rows_in_run if "processed_rows_in_run" in locals() else None,
                        passed=False,
                    )
                    raise
                except Exception as e:
                    _log_eval_error(
                        Status.error(str(e)),
                        processed_rows_in_run if "processed_rows_in_run" in locals() else None,
                        passed=False,
                    )
                    raise

            return create_dynamically_parameterized_wrapper(test_func, wrapper_body, test_param_names)

        # Create the pytest wrapper
        pytest_wrapper = create_wrapper_with_signature()
        pytest_wrapper = pytest.mark.parametrize(**pytest_parametrize_args)(pytest_wrapper)
        pytest_wrapper = pytest.mark.asyncio(pytest_wrapper)

        def create_dual_mode_wrapper() -> Callable:
            """
            Creates a wrapper that supports both pytest parameterized execution and direct function calls.

            This wrapper enables the decorated evaluation test function to be used in two ways:
            1. As a pytest test (via pytest.mark.parametrize) with full parameterization
            2. As a direct function call with EvaluationRow data for programmatic use

            The wrapper automatically detects the calling pattern and routes to the appropriate
            execution path, ensuring consistent behavior regardless of how the function is invoked.

            Returns:
                A callable that can handle both pytest test execution and direct function calls
            """

            # Check if the test function is async
            is_async = asyncio.iscoroutinefunction(test_func)

            async def call_test_func(**call_kwargs):
                """Helper to call test_func with proper async/sync handling"""
                if is_async:
                    return await test_func(**call_kwargs)
                else:
                    return test_func(**call_kwargs)

            async def dual_mode_wrapper(*args, **kwargs):
                # Check if this is a direct call with the expected signature
                if mode == "pointwise":
                    # For pointwise mode, check if called with a single row argument
                    if len(args) == 1 and isinstance(args[0], EvaluationRow) and not kwargs:
                        return await call_test_func(row=args[0])
                else:
                    # For batch mode, check if called with rows argument
                    if (
                        len(args) == 1
                        and isinstance(args[0], list)
                        and all(isinstance(r, EvaluationRow) for r in args[0])
                        and not kwargs
                    ):
                        return await call_test_func(rows=args[0])
                    # Also check if called with keyword argument 'rows'
                    if (
                        len(args) == 0
                        and "rows" in kwargs
                        and isinstance(kwargs["rows"], list)
                        and all(isinstance(r, EvaluationRow) for r in kwargs["rows"])
                    ):
                        return await call_test_func(**kwargs)

                # If not a direct call, use the pytest wrapper
                return await pytest_wrapper(*args, **kwargs)

            dual_mode_wrapper._origin_func = test_func
            dual_mode_wrapper._metainfo = {
                "mode": mode,
                "max_rollout_concurrency": max_concurrent_rollouts,
                "max_evaluation_concurrency": max_concurrent_evaluations,
            }

            # Copy all attributes from the pytest wrapper to our dual mode wrapper

            functools.update_wrapper(dual_mode_wrapper, pytest_wrapper)

            return dual_mode_wrapper

        # Create the dual mode wrapper
        dual_mode_wrapper = create_dual_mode_wrapper()

        return dual_mode_wrapper

    return decorator<|MERGE_RESOLUTION|>--- conflicted
+++ resolved
@@ -1,32 +1,18 @@
 import asyncio
-<<<<<<< HEAD
-=======
 import configparser
-import copy
 import functools
->>>>>>> cbbd4078
 import inspect
 import json
 import math
 import os
 import pathlib
-<<<<<<< HEAD
-=======
-import re
 import requests
->>>>>>> cbbd4078
 import statistics
 import time
 from collections import defaultdict
-<<<<<<< HEAD
+from pathlib import Path
 from typing import Any, Callable
 
-=======
-from pathlib import Path
-import hashlib
-import ast
-from mcp.types import Completion
->>>>>>> cbbd4078
 import pytest
 
 
@@ -580,15 +566,26 @@
         validate_signature(sig, mode, completion_params)
 
         # Calculate all possible combinations of parameters
-        combinations = generate_parameter_combinations(
-            input_dataset,
-            completion_params,
-            input_messages,
-            input_rows,
-            evaluation_test_kwargs,
-            max_dataset_rows,
-            combine_datasets,
-        )
+        if mode == "groupwise":
+            combinations = generate_parameter_combinations(
+                input_dataset,
+                completion_params,
+                input_messages,
+                input_rows,
+                evaluation_test_kwargs,
+                max_dataset_rows,
+                combine_datasets,
+            )
+        else:
+            combinations = generate_parameter_combinations(
+                input_dataset,
+                completion_params,
+                input_messages,
+                input_rows,
+                evaluation_test_kwargs,
+                max_dataset_rows,
+                combine_datasets,
+            )
         if len(combinations) == 0:
             raise ValueError(
                 "No combinations of parameters were found. Please provide at least a model and one of input_dataset, input_messages, or input_rows."
