"""
Pytest test for tau bench airline evaluation using the evaluation_test decorator.

This test demonstrates how to use tau bench environments within the pytest framework,
similar to the test_entire_airline_dataset test but integrated with the pytest evaluation system.
"""

import json
from datetime import datetime
from pathlib import Path
from typing import Any, Dict, List

from eval_protocol.models import EvaluateResult, EvaluationRow, InputMetadata, Message
from eval_protocol.pytest import evaluation_test
from eval_protocol.pytest.default_mcp_gym_rollout_processor import default_mcp_gym_rollout_processor
from vendor.tau2.data_model.message import (
    AssistantMessage,
    SystemMessage,
    ToolCall,
    ToolMessage,
    UserMessage,
)
from vendor.tau2.data_model.tasks import Action, EvaluationCriteria, RewardType, Task, UserScenario
from vendor.tau2.evaluator.evaluator import EnvironmentEvaluator
from vendor.tau2.evaluator.evaluator_action import ActionEvaluator
from vendor.tau2.evaluator.evaluator_communicate import CommunicateEvaluator
from vendor.tau2.evaluator.evaluator_nl_assertions import NLAssertionsEvaluator
from vendor.tau2.registry import registry


def tau_bench_airline_to_evaluation_row(data: List[Dict[str, Any]]) -> List[EvaluationRow]:
    """
    Convert entries from airline dataset to EvaluationRow objects.
    """
    rows = []
    test_dir = Path(__file__).parent.parent.parent / "examples" / "tau2_mcp" / "tests"

    # Load system prompt from file so we can change it in one place
    domain = data[0]["environment_context"]["domain"]
    prompt_file = test_dir / f"system_prompts/{domain}_agent_system_prompt.md"

    with open(prompt_file, "r") as f:
        system_prompt = f.read().strip()

    for row in data:
        eval_row = EvaluationRow(
            messages=[Message(role="system", content=system_prompt)],
            input_metadata=InputMetadata(
                row_id=row["id"],
                dataset_info={
                    "environment_context": row["environment_context"],
                    "user_simulation": row["user_simulation"],
                    "evaluation_criteria": row["evaluation_criteria"],
                    "user_prompt_template": row["user_prompt_template"],
                },
            ),
        )

        rows.append(eval_row)

    return rows


@evaluation_test(
    input_dataset=["tests/pytest/data/airline_dataset.jsonl"],
    dataset_adapter=tau_bench_airline_to_evaluation_row,
<<<<<<< HEAD
    completion_params=[
        {
            "temperature": 0.8,
            "max_tokens": 4096,
            "reasoning_effort": "low",
            "model": "fireworks_ai/accounts/fireworks/models/gpt-oss-120b",
        }
    ],
=======
    model=["fireworks_ai/accounts/fireworks/models/gpt-oss-120b"],
    rollout_input_params=[{"temperature": 0.8, "extra_body": {"reasoning_effort": "medium"}}],
>>>>>>> c3574f9a
    rollout_processor=default_mcp_gym_rollout_processor,
    passed_threshold={"success": 0.4, "standard_deviation": 0.1},
    num_runs=8,
    mode="pointwise",
    max_concurrent_rollouts=50,
    server_script_path="examples/tau2_mcp/server.py",
)
def test_tau_bench_airline_evaluation(row: EvaluationRow) -> EvaluationRow:
    """
    Test tau bench airline evaluation using the pytest framework.

    This test now uses the tau_bench_airline_reward function which automatically
    extracts evaluation criteria from dataset entries. No wrapper needed!

    Args:
        row: EvaluationRow object from tau bench airline dataset after rollout

    Returns:
        EvaluationRow with tau2 evaluation results
    """
    messages = row.messages

    # Get evaluation criteria and user_simulation from input_metadata.dataset_info
    dataset_info = row.input_metadata.dataset_info if row.input_metadata else {}
    evaluation_criteria = dataset_info.get("evaluation_criteria", {})

    nl_assertions = evaluation_criteria.get("nl_assertions", [])
    communicate_info = evaluation_criteria.get("communicate_info", [])
    actions = evaluation_criteria.get("actions", [])

    # Convert Message objects directly to tau2-bench message objects
    trajectory_objects = []
    for msg in messages:
        role = msg.role
        content = msg.content

        if role == "system":
            trajectory_objects.append(SystemMessage(role=role, content=content))
        elif role == "assistant":
            tau2_tool_calls = []
            if msg.tool_calls:
                for tool_call in msg.tool_calls:
                    arguments = json.loads(tool_call.function.arguments)
                    tau2_tool_call = ToolCall(
                        id=tool_call.id,
                        name=tool_call.function.name,
                        arguments=arguments,
                    )
                    tau2_tool_calls.append(tau2_tool_call)

            trajectory_objects.append(AssistantMessage(role=role, content=content, tool_calls=tau2_tool_calls))
        elif role == "user":
            trajectory_objects.append(UserMessage(role=role, content=content))
        elif role == "tool":
            tool_id = msg.tool_call_id
            trajectory_objects.append(ToolMessage(id=tool_id, role=role, content=content))

    reward = 1.0

    evaluation_criteria = EvaluationCriteria(
        nl_assertions=nl_assertions,
        communicate_info=communicate_info,
        actions=actions,
        reward_basis=[
            RewardType.DB,
            RewardType.COMMUNICATE,
        ],
    )

    task = Task(
        id="Filler", evaluation_criteria=evaluation_criteria, user_scenario=UserScenario(instructions="Filler")
    )  # id and user_scenario are required for the Task type but not used in calculating reward

    if RewardType.DB in task.evaluation_criteria.reward_basis:
        env_reward_info = EnvironmentEvaluator.calculate_reward(
            environment_constructor=registry.get_env_constructor("airline"),
            task=task,
            full_trajectory=trajectory_objects,
        )
    if RewardType.ACTION in task.evaluation_criteria.reward_basis:
        action_reward_info = ActionEvaluator.calculate_reward(
            task=task,
            full_trajectory=trajectory_objects,
        )
    if RewardType.COMMUNICATE in task.evaluation_criteria.reward_basis:
        communicate_reward_info = CommunicateEvaluator.calculate_reward(
            task=task,
            full_trajectory=trajectory_objects,
        )
    if RewardType.NL_ASSERTION in task.evaluation_criteria.reward_basis:
        nl_reward_info = NLAssertionsEvaluator.calculate_reward(
            task=task,
            full_trajectory=trajectory_objects,
        )

    reward = 1.0
    env_bases = {RewardType.DB, RewardType.ENV_ASSERTION}
    action_bases = {RewardType.ACTION}
    nl_bases = {RewardType.NL_ASSERTION}
    comm_bases = {RewardType.COMMUNICATE}
    task_reward_basis = set(task.evaluation_criteria.reward_basis)

    reward_breakdown = {}
    if task_reward_basis & env_bases:
        if env_reward_info.reward_breakdown is not None:
            reward_breakdown.update(env_reward_info.reward_breakdown)
        reward *= env_reward_info.reward
    if task_reward_basis & action_bases:
        if action_reward_info.reward_breakdown is not None:
            reward_breakdown.update(action_reward_info.reward_breakdown)
        reward *= action_reward_info.reward
    if task_reward_basis & nl_bases:
        if nl_reward_info.reward_breakdown is not None:
            reward_breakdown.update(nl_reward_info.reward_breakdown)
        reward *= nl_reward_info.reward
    if task_reward_basis & comm_bases:
        if communicate_reward_info.reward_breakdown is not None:
            reward_breakdown.update(communicate_reward_info.reward_breakdown)
        reward *= communicate_reward_info.reward

    # Generate reason showing only failed components
    failed_reasons = []

    if task_reward_basis & env_bases and env_reward_info.reward == 0:
        failed_reasons.append("❌ Environment/DB check failed")

    if task_reward_basis & action_bases and action_reward_info.reward == 0:
        failed_actions = []
        if hasattr(action_reward_info, "action_checks") and action_reward_info.action_checks:
            failed_actions = [
                f"{ac.action.name}({ac.action.arguments})"
                for ac in action_reward_info.action_checks
                if not ac.action_match
            ]
        if failed_actions:
            failed_reasons.append(f"❌ Failed actions: {failed_actions}")
        else:
            failed_reasons.append("❌ Actions failed")

    if task_reward_basis & nl_bases and nl_reward_info.reward == 0:
        failed_nl = []
        if hasattr(nl_reward_info, "nl_assertions") and nl_reward_info.nl_assertions:
            failed_nl = [nla.nl_assertion for nla in nl_reward_info.nl_assertions if not nla.met]
        if failed_nl:
            failed_reasons.append(f"❌ Failed NL assertions: {failed_nl}")
        else:
            failed_reasons.append("❌ NL Assertions failed")

    if task_reward_basis & comm_bases and communicate_reward_info.reward == 0:
        failed_comm = []
        if hasattr(communicate_reward_info, "communicate_checks") and communicate_reward_info.communicate_checks:
            failed_comm = [cc.info for cc in communicate_reward_info.communicate_checks if not cc.met]
        if failed_comm:
            failed_reasons.append(f"❌ Failed communication: {failed_comm}")
        else:
            failed_reasons.append("❌ Communication failed")

    # If everything passed, show success
    reason = "\n".join(failed_reasons) if failed_reasons else "✅ All checks passed"

    row.evaluation_result = EvaluateResult(
        score=reward,
        reason=reason,
        metrics={},
    )
    return row<|MERGE_RESOLUTION|>--- conflicted
+++ resolved
@@ -64,19 +64,14 @@
 @evaluation_test(
     input_dataset=["tests/pytest/data/airline_dataset.jsonl"],
     dataset_adapter=tau_bench_airline_to_evaluation_row,
-<<<<<<< HEAD
     completion_params=[
         {
             "temperature": 0.8,
             "max_tokens": 4096,
-            "reasoning_effort": "low",
+            "extra_body": {"reasoning_effort": "low"},
             "model": "fireworks_ai/accounts/fireworks/models/gpt-oss-120b",
         }
     ],
-=======
-    model=["fireworks_ai/accounts/fireworks/models/gpt-oss-120b"],
-    rollout_input_params=[{"temperature": 0.8, "extra_body": {"reasoning_effort": "medium"}}],
->>>>>>> c3574f9a
     rollout_processor=default_mcp_gym_rollout_processor,
     passed_threshold={"success": 0.4, "standard_deviation": 0.1},
     num_runs=8,
